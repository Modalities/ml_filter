--- conflicted
+++ resolved
@@ -11,13 +11,9 @@
 
 def test_compare_experiments(tmpdir: Path):
     # Wirte example result file containing the fields scores, document_id, and language
-<<<<<<< HEAD
-    meta_info = MetaInformation(prompt_name="", prompt_lang="", model_name="", raw_data_file_path="")
-=======
     meta_info = MetaInformation(
         prompt_name="", prompt_lang="", model_name="", raw_data_file_path="", out_tokens_per_second=0
     )
->>>>>>> 52b90de2
     annotation_1 = Annotation(scores=[5], document_id="0", meta_information=meta_info)
     annotation_2 = Annotation(scores=[3], document_id="1", meta_information=meta_info)
 
