from typing import Iterable

import pytest
import torch
from transformers import BertForSequenceClassification

from constants import MODEL_CLASS_MAP
from ml_filter.models.annotator_model_head import (
    LogitMaskLayer,
    MultiTargetClassificationHead,
    MultiTargetRegressionHead,
    RegressionScalingLayer,
)
from ml_filter.models.annotator_models import AnnotatorConfig, AnnotatorModel


def test_annotator_model_initialization(annotator_model_config: AnnotatorConfig, is_regression: bool):
    """Tests if AnnotatorModel initializes correctly with a base model and head."""
    model = AnnotatorModel(config=annotator_model_config)

    assert model._base_model is not None
    expected_head = MultiTargetRegressionHead if is_regression else MultiTargetClassificationHead
    assert isinstance(model._base_model.classifier, expected_head)


def test_annotator_model_freezing(annotator_model_config: AnnotatorConfig):
    """Tests if AnnotatorModel correctly freezes the base model when required."""
    # Create the model with freezing enabled
    model = AnnotatorModel(config=annotator_model_config)
    model.set_freeze_base_model(True)

    # Ensure that not all base model parameters are frozen
    assert not all(
        param.requires_grad for param in model._base_model.parameters()
    ), "All base model parameters are frozen!"

    # Ensure classifier parameters are trainable
    assert all(
        param.requires_grad for param in model._base_model.classifier.parameters()
    ), "Classifier parameters should be trainable!"

    # Special case for BERT: Ensure pooler parameters are trainable
    if hasattr(model._base_model, "bert") and hasattr(model._base_model.bert, "pooler"):
        assert all(
            param.requires_grad for param in model._base_model.bert.pooler.parameters()
        ), "BERT pooler parameters should be trainable!"

    # Ensure all other parameters are frozen
    assert all(
        not param.requires_grad
        for name, param in model._base_model.named_parameters()
        if "classifier" not in name and "pooler" not in name  # Exclude classifier & pooler from check
    ), "Some non-classifier and non-pooler parameters are still trainable!"


def test_annotator_model_unfreezing(annotator_model_config: AnnotatorConfig):
    """Tests if AnnotatorModel correctly unfreezes the base model when required."""
    model = AnnotatorModel(config=annotator_model_config)
    model.set_freeze_base_model(True)
    model.set_freeze_base_model(False)
    assert all(param.requires_grad for name, param in model._base_model.named_parameters()), "Some are still frozen!"


def test_annotator_model_forward(annotator_model_config: AnnotatorConfig):
    """Tests if AnnotatorModel's forward pass correctly calls the base model."""
    model = AnnotatorModel(config=annotator_model_config)

    # Create dummy input
    dummy_input = {
        "input_ids": torch.randint(0, 100, (1, 128)),  # batch_size=1, sequence_length=128
        "attention_mask": torch.ones(1, 128),
    }

    # Ensure forward method runs without error
    output = model(**dummy_input)
    assert output is not None


def test_multi_target_regression_head():
    """Tests MultiTargetRegressionHead functionality."""
    head = MultiTargetRegressionHead(
        input_dim=768,
        num_prediction_tasks=2,
        num_targets_per_prediction_task=torch.tensor([6, 6]),
    )

    # Dummy input
    dummy_input = torch.randn(4, 768)  # batch_size=4, input_dim=768
    output = head(dummy_input)

    assert output.shape == (4, 2), f"Unexpected shape: {output.shape}"


def test_multi_target_classification_head():
    """Tests MultiTargetClassificationHead functionality."""
    num_prediction_tasks = 2
    max_num_targets_per_prediction_task = 6
    head = MultiTargetClassificationHead(
        input_dim=768,
        num_prediction_tasks=num_prediction_tasks,
        num_targets_per_prediction_task=torch.tensor(
            [max_num_targets_per_prediction_task, max_num_targets_per_prediction_task - 1]
        ),
    )

    dummy_input = torch.randn(4, 768)  # batch_size=4, input_dim=768
    output = head(dummy_input)

    assert output.shape == (
        4,
        max_num_targets_per_prediction_task,
        num_prediction_tasks,
    ), f"Unexpected batch size: {output.shape}"


def test_logit_mask_layer():
    """Tests whether LogitMaskLayer correctly applies masking."""
    # Two tasks with different numbers of targets
    num_targets_per_task = torch.tensor([3, 2], dtype=torch.int64)
    logit_mask_layer = LogitMaskLayer(num_targets_per_task)

    # Create dummy logits
    logits = torch.randn(5, 6)  # batch_size=5, max_num_classes=3*2=6

    masked_logits = logit_mask_layer(logits)
    assert masked_logits.shape == (5, 3, 2), f"Unexpected output shape: {masked_logits.shape}"


def test_regression_scaling_layer():
    """Tests RegressionScalingLayer scaling behavior."""
<<<<<<< HEAD
    scaling_constants = torch.tensor([2, 3], dtype=torch.int64)
    scaling_layer = RegressionScalingLayer(scaling_constants)
=======
    scaling_constants = torch.tensor([2.0, 3.0])
    scaling_layer = RegressionScalingLayer(scaling_constants - 1.0)
>>>>>>> baac2f90

    # Dummy input
    x = torch.tensor([[0.5, 1.0], [1.5, 2.0]])

    # Forward pass (training mode)
    scaling_layer.train()
    output_train = scaling_layer(x)
    expected_train = torch.tensor([[0.5, 2.0], [1.5, 4.0]])
    assert torch.all(output_train == expected_train), f"Unexpected training output: {output_train}"

    # Forward pass (evaluation mode)
    scaling_layer.eval()
    output_eval = scaling_layer(x)
    expected_eval = torch.tensor([[0.5, 2.0], [1.0, 2.0]])
    assert torch.all(output_eval == expected_eval), f"Unexpected eval output: {output_eval}"


@pytest.fixture
def annotator_model_config(dummy_base_model_path: str, is_regression: bool) -> AnnotatorConfig:
    """Fixture for AnnotatorModel configuration with parameterized is_regression."""
    return AnnotatorConfig(
        base_model_name_or_path=dummy_base_model_path,
        num_tasks=2,
        num_targets_per_task=[6, 6],
        is_regression=is_regression,
        load_base_model_from_config=False,
    )


@pytest.fixture(params=[True, False])
def is_regression(request):
    return request.param


@pytest.fixture
def dummy_base_model_path() -> Iterable[str]:
    dummy_path = "bert-base-uncased"
    remove = dummy_path.lower() not in MODEL_CLASS_MAP
    MODEL_CLASS_MAP[dummy_path.lower()] = BertForSequenceClassification
    yield dummy_path
    if remove:
        del MODEL_CLASS_MAP[dummy_path.lower()]<|MERGE_RESOLUTION|>--- conflicted
+++ resolved
@@ -128,13 +128,8 @@
 
 def test_regression_scaling_layer():
     """Tests RegressionScalingLayer scaling behavior."""
-<<<<<<< HEAD
     scaling_constants = torch.tensor([2, 3], dtype=torch.int64)
-    scaling_layer = RegressionScalingLayer(scaling_constants)
-=======
-    scaling_constants = torch.tensor([2.0, 3.0])
     scaling_layer = RegressionScalingLayer(scaling_constants - 1.0)
->>>>>>> baac2f90
 
     # Dummy input
     x = torch.tensor([[0.5, 1.0], [1.5, 2.0]])
