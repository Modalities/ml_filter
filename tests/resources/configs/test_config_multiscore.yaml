--- conflicted
+++ resolved
@@ -23,15 +23,9 @@
   gt_file_split: train
   label_column: scores
   text_column: text
-<<<<<<< HEAD
-  num_scores: 4
-  num_classes_per_score: [6, 6, 2, 2]
-  score_names: ["edu_en", "edu_de", "toxicity_en", "toxicity_de"]
-=======
   num_regressor_outputs: 4
   num_classes_per_output: [6, 6, 2, 2]
   output_names: ["edu_en", "edu_de", "toxicity_en", "toxicity_de"]
->>>>>>> 2ea1e602
   
 training:
   batch_size: 32
