import json
from pathlib import Path
from tempfile import TemporaryDirectory

import pandas as pd
import pytest
import torch
import yaml
from omegaconf import OmegaConf
from transformers import AutoConfig, BertForSequenceClassification

from ml_filter.models.annotator_models import MultiTargetClassificationHead, MultiTargetRegressionHead
from ml_filter.translate import DeepLClient, OpenAIClient, Translator


@pytest.fixture
def tmp_jsonl_directory_with_consistent_and_inconsisten_files(tmp_path):
    """Fixture to create a temporary directory with JSONL files containing content."""
    # Define consistent JSONL file paths and content
    consistent_files = [
        tmp_path / "file_1_common_suffix.jsonl",
        tmp_path / "file_2_common_suffix.jsonl",
        tmp_path / "file_3_common_suffix.jsonl",
    ]
    consistent_content = [{"id": 1, "text": "Document 1"}, {"id": 2, "text": "Document 2"}]
    unique_file_name_stems = set(["common_suffix", "different_suffix"])

    file_name_keep_idx = [2, 3]

    # Write consistent content to JSONL files
    for file in consistent_files:
        with file.open("w") as f:
            for doc in consistent_content:
                f.write(f"{json.dumps(doc)}\n")

    # Define an inconsistent JSONL file path and content
    inconsistent_file = tmp_path / "file_4_different_suffix.jsonl"
    inconsistent_content = [{"id": 3, "text": "Inconsistent Document"}]

    # Write inconsistent content to the JSONL file
    with inconsistent_file.open("w") as f:
        for doc in inconsistent_content:
            f.write(f"{json.dumps(doc)}\n")

    return tmp_path, consistent_files, inconsistent_file, unique_file_name_stems, file_name_keep_idx


@pytest.fixture
def merge_files_tmp_directory(tmp_path: Path):
    # Create temporary JSONL files
    file1 = tmp_path / "data_part1_001_temp_file.jsonl"
    file2 = tmp_path / "data_part1_002_temp_file.jsonl"
    file_name_keep_idx = [3, 4]

    # Content for file1
    content1 = [{"id": "3", "value": "third"}, {"id": "1", "value": "first"}]

    # Content for file2
    content2 = [{"id": "2", "value": "second"}, {"id": "10", "value": "tenth"}]

    # Write to file1
    with open(file1, "w") as f:
        for doc in content1:
            f.write(json.dumps(doc) + "\n")

    # Write to file2
    with open(file2, "w") as f:
        for doc in content2:
            f.write(json.dumps(doc) + "\n")

    return tmp_path, file_name_keep_idx


@pytest.fixture
def deepl_translator():
    deepl_client = DeepLClient(api_key="fake_key", ignore_tag_text="notranslate")
    return Translator(client=deepl_client)


@pytest.fixture
def openai_translator():
    openai_client = OpenAIClient(api_key="fake_key", ignore_tag_text="notranslate")
    return Translator(client=openai_client)


@pytest.fixture
def create_input_yaml():
    """Creates a sample YAML file for testing."""
    data = {"prompt": "Translate the text to {##TARGET_LANGUAGE##}."}
    with TemporaryDirectory() as temp_dir:
        input_file = Path(temp_dir) / "input.yaml"
        with open(input_file, "w") as file:
            yaml.safe_dump(data, file)
        yield input_file


@pytest.fixture
def mock_translate_text():
    """Fixture to mock the translate_text method."""

    def translate_mock(text, source_language, target_language):
        return f"{text} translated to {target_language}"

    return translate_mock


@pytest.fixture
def temporary_jsonl_file(tmp_path):
    """Fixture to create a temporary JSONL input file."""
    file_path = tmp_path / "input.jsonl"
    documents = [
        {"text": "Hello world!", "id": 1},
        {"text": "How are you?", "id": 2},
    ]
    with open(file_path, "w", encoding="utf-8") as f:
        for doc in documents:
            f.write(json.dumps(doc) + "\n")
    return file_path


@pytest.fixture
def tmp_input_file(tmp_path):
    """
    Creates a temporary input JSONL file for testing.
    """
    input_file = tmp_path / "test_input.jsonl"
    content = [
        {"text": "This is a test document."},
        {"text": "Another test."},
        {"text": "Yet another example of a document with more words."},
        {"text": "Short one."},
    ]
    with input_file.open("w", encoding="utf-8") as f:
        for entry in content:
            f.write(json.dumps(entry) + "\n")
    return input_file


@pytest.fixture
def output_folder(tmp_path):
    """Fixture to create a temporary output folder."""
    output_path = tmp_path / "output"
    output_path.mkdir()
    return output_path


@pytest.fixture
def tmp_output_file(tmp_path):
    """
    Provides a temporary output file path.
    """
    return tmp_path / "test_output.json"


@pytest.fixture
def tmp_jsonl_directory(tmp_path: Path):
    """Fixture to create a temporary directory with JSONL files."""
    directory = tmp_path / "jsonl_files"
    directory.mkdir()
    for i in range(3):
        file = directory / f"file_{i}.jsonl"
        with open(file, "w", encoding="utf-8") as f:
            f.write(json.dumps({"text": f"This is file {i}"}) + "\n")
    return directory


@pytest.fixture
def tmp_nested_jsonl_directory(tmp_path: Path):
    """Fixture to create a temporary nested directory structure with JSONL files."""
    root_directory = tmp_path / "nested_jsonl_files"
    root_directory.mkdir()

    expected_word_counts = {
        str(root_directory / "root_file_0.jsonl"): 5,
        str(root_directory / "root_file_1.jsonl"): 5,
        str(root_directory / "sub_folder" / "sub_file_0.jsonl"): 3,
        str(root_directory / "sub_folder" / "sub_file_1.jsonl"): 3,
    }

    # Create files in the root directory
    for i in range(2):
        file = root_directory / f"root_file_{i}.jsonl"
        with open(file, "w", encoding="utf-8") as f:
            f.write(json.dumps({"text": f"This is root file {i}"}) + "\n")

    # Create a nested subdirectory
    sub_directory = root_directory / "sub_folder"
    sub_directory.mkdir()
    for i in range(2):
        file = sub_directory / f"sub_file_{i}.jsonl"
        with open(file, "w", encoding="utf-8") as f:
            f.write(json.dumps({"text": f"Sub file {i}"}) + "\n")

    return root_directory, expected_word_counts


@pytest.fixture
<<<<<<< HEAD
def dummy_base_model():
    """Creates a dummy BERT model with a classifier."""
    config = AutoConfig.from_pretrained("bert-base-uncased", num_labels=2)
    return BertForSequenceClassification(config)


@pytest.fixture
def regression_head():
    """Creates a dummy MultiTargetRegressionHead."""
    return MultiTargetRegressionHead(
        input_dim=768,
        num_prediction_tasks=2,
        num_targets_per_prediction_task=torch.tensor([6, 6]),
    )


@pytest.fixture
def classification_head():
    """Creates a dummy MultiTargetClassificationHead."""
    return MultiTargetClassificationHead(
        input_dim=768,
        num_prediction_tasks=2,
        num_targets_per_prediction_task=torch.tensor([6, 6]),
    )


@pytest.fixture
def temp_output_dir(tmp_path):
    """Creates a temporary output directory for testing."""
    return tmp_path / "output"


@pytest.fixture
def config_file(temp_output_dir):
    """Creates a real configuration file for testing."""
    temp_output_dir.mkdir(parents=True, exist_ok=True)
    cfg = {
        "training": {
            "output_dir_path": str(temp_output_dir),
            "batch_size": 2,
            "epochs": 1,
            "weight_decay": 0.01,
            "learning_rate": 5e-5,
            "save_strategy": "epoch",
            "logging_steps": 10,
            "logging_dir_path": str(temp_output_dir / "logs"),
            "metric_for_best_model": "accuracy",
            "use_bf16": False,
            "greater_is_better": True,
            "is_regression": True,
            "eval_strategy": "steps",
            "dataloader_num_workers": 1,
        },
        "model": {"name": "facebookai/xlm-roberta-base", "freeze_base_model_parameters": True},
        "data": {
            "text_column": "text",
            "label_column": "labels",
            "document_id_column": "id",
            "train_file_path": str(temp_output_dir / "train.jsonl"),
            "train_file_split": "train",
            "val_file_path": str(temp_output_dir / "val.jsonl"),
            "val_file_split": "train",
            "test_file_path": str(temp_output_dir / "test.jsonl"),
            "test_file_split": "train",
            "num_tasks": 3,
            "task_names": ["edu", "toxicity", "adult"],
            "num_targets_per_task": [2, 3, 4],
            "num_processes": 2,
        },
        "tokenizer": {
            "pretrained_model_name_or_path": "facebookai/xlm-roberta-base",
            "add_generation_prompt": False,
            "max_length": 128,
            "padding": "max_length",
            "truncation": True,
        },
    }

    config_path = temp_output_dir / "config.yaml"
    OmegaConf.save(cfg, config_path)
    return config_path
=======
def example_df():
    data = {
        "Annotator": ["annotator1", "annotator2", "annotator3"],
        "metric1": [0.8, 0.9, 0.85],
        "metric2": [0.2, 0.1, 0.15],
        "Invalid": [2, 3, 4],
        "lang": ["en", "en", "en"],
        "Filepath": ["path1", "path2", "path3"],
        "CM": [{"0": {"0": 1, "1": 0}, "1": {"0": 0, "1": 1}},
               {"0": {"0": 1, "1": 0}, "1": {"0": 0, "1": 1}},
               {"0": {"0": 1, "1": 0}, "1": {"0": 0, "1": 1}}]
    }
    return pd.DataFrame(data)


@pytest.fixture
def example_aggregated_metrics_df():
    data = {
        "metric1": {
            "annotator1": 0.8,
            "annotator2": 0.4,
            "annotator3": 0.5,
        },
        "metric2": {
            "annotator1": 0.2,
            "annotator2": 0.3,
            "annotator3": 0.5,
        }
    }
    return pd.DataFrame(data)


@pytest.fixture
def example_top_n_annotators():
    return {
        1: {
            "metric1": {"annotator1": 1, "annotator2": 1, "annotator3": 1},
            "metric2": {"annotator1": 1, "annotator2": 1, "annotator3": 1}
        }
    }
>>>>>>> 52b90de2
<|MERGE_RESOLUTION|>--- conflicted
+++ resolved
@@ -195,7 +195,6 @@
 
 
 @pytest.fixture
-<<<<<<< HEAD
 def dummy_base_model():
     """Creates a dummy BERT model with a classifier."""
     config = AutoConfig.from_pretrained("bert-base-uncased", num_labels=2)
@@ -277,7 +276,8 @@
     config_path = temp_output_dir / "config.yaml"
     OmegaConf.save(cfg, config_path)
     return config_path
-=======
+
+
 def example_df():
     data = {
         "Annotator": ["annotator1", "annotator2", "annotator3"],
@@ -286,9 +286,11 @@
         "Invalid": [2, 3, 4],
         "lang": ["en", "en", "en"],
         "Filepath": ["path1", "path2", "path3"],
-        "CM": [{"0": {"0": 1, "1": 0}, "1": {"0": 0, "1": 1}},
-               {"0": {"0": 1, "1": 0}, "1": {"0": 0, "1": 1}},
-               {"0": {"0": 1, "1": 0}, "1": {"0": 0, "1": 1}}]
+        "CM": [
+            {"0": {"0": 1, "1": 0}, "1": {"0": 0, "1": 1}},
+            {"0": {"0": 1, "1": 0}, "1": {"0": 0, "1": 1}},
+            {"0": {"0": 1, "1": 0}, "1": {"0": 0, "1": 1}},
+        ],
     }
     return pd.DataFrame(data)
 
@@ -305,7 +307,7 @@
             "annotator1": 0.2,
             "annotator2": 0.3,
             "annotator3": 0.5,
-        }
+        },
     }
     return pd.DataFrame(data)
 
@@ -315,7 +317,6 @@
     return {
         1: {
             "metric1": {"annotator1": 1, "annotator2": 1, "annotator3": 1},
-            "metric2": {"annotator1": 1, "annotator2": 1, "annotator3": 1}
+            "metric2": {"annotator1": 1, "annotator2": 1, "annotator3": 1},
         }
-    }
->>>>>>> 52b90de2
+    }