--- conflicted
+++ resolved
@@ -15,15 +15,12 @@
     return ClassifierTrainingPipeline(working_dir / "resources" / "configs" / "test_config.yaml")
 
 
-<<<<<<< HEAD
 @pytest.fixture
 def classifier_training_pipeline_multiscore():
     return ClassifierTrainingPipeline(working_dir / "resources" / "configs" / "test_config_multiscore.yaml")
 
 
-=======
 # @pytest.mark.skip(reason="Clasifier pipeline is not implemented yet")
->>>>>>> b0575801
 def test_train_classifier(classifier_training_pipeline):
     try:
         # Act: Call the train method
