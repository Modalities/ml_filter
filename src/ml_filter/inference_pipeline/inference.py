import json
import logging
<<<<<<< HEAD
from pathlib import Path

import torch
import torch.nn as nn
from torch.utils.data import DataLoader

from ml_filter.inference_pipeline.data_factory import DataFactory


class InferencePipeline:
    def __init__(
        self,
        model: nn.Module,
        sequence_length: int,
        device: torch.device,
        logger: logging.Logger,
        batch_size: int,
        prediction_key: str,
        output_dir: Path,
        input_files_list_path: Path,
        processed_files_list_path: Path,
    ):
        self._model = model
        self._sequence_length = sequence_length
        self._device = device
        self._output_dir = output_dir
        self._input_files_list_path = input_files_list_path
        self._processed_files_list_path = processed_files_list_path
        self._batch_size = batch_size
        self._prediction_key = prediction_key
        self._logger = logger
        self._input_file_list = self._get_non_processed_file_path_list(input_files_list_path, processed_files_list_path)

    def _get_file_list(self, input_file_list_path: Path) -> list[Path]:
        with open(input_file_list_path, "r") as f:
            input_file_list = [Path(line.strip()) for line in f]
        return input_file_list

    def _get_non_processed_file_path_list(self, file_list_path: Path, processed_file_list_path: Path) -> list[Path]:
        # load input file list
        input_file_list = self._get_file_list(file_list_path)
        # load processed file list
        if processed_file_list_path.exists():
            processed_file_set = set(self._get_file_list(processed_file_list_path))
        else:
            processed_file_set = set()
        # get non-processed files
        non_processed_file_list = []
        for input_file_path in input_file_list:
            if input_file_path not in processed_file_set:
                non_processed_file_list.append(input_file_path)
            else:
                self._logger.info(f"Skipping already processed file: {input_file_path}")
        return non_processed_file_list

    @staticmethod
    def _write_out_prediction_results(predictions: list[int], output_file: Path, prediction_key: str) -> None:
        with open(output_file, "w") as f:
            for pred in predictions:
                f.write(json.dumps({prediction_key: pred}) + "\n")

    @staticmethod
    def _get_predictions(dataloader: DataLoader, model: torch.nn.Module, device: torch.device) -> list[int]:
        predictions = []
        with torch.no_grad():
            for batch in dataloader:
                batch = {k: v.to(device) for k, v in batch.items()}
                outputs = model(**batch)
                batch_predictions = torch.argmax(outputs.logits, dim=-1)
                predictions.extend(batch_predictions.cpu().tolist())
        return predictions

    def run(self) -> None:
        # create output and progress report directory
        self._output_dir.mkdir(parents=True, exist_ok=True)
        self._processed_files_list_path.parent.mkdir(parents=True, exist_ok=True)

        for input_file_path in self._input_file_list:
            self._logger.info(f"Processing file: {input_file_path}")
            output_file_path: str = self._output_dir / f"{input_file_path.stem}_annotations.jsonl"

            # create dataloader
            collate_fn = DataFactory.get_standard_collate_fn(sequence_length=self._sequence_length)
            dataloader = DataFactory.get_dataloader(
                input_file_path=input_file_path, batch_size=self._batch_size, collate_fn=collate_fn
            )

            # get predictions
            predictions = InferencePipeline._get_predictions(dataloader, self._model, self._device)

            # write out results
            InferencePipeline._write_out_prediction_results(
                predictions, output_file_path, prediction_key=self._prediction_key
            )

            # update processed files list
            with open(self._processed_files_list_path, "a") as f:
                f.write(f"{input_file_path}\n")

        self._logger.info("Completed successfully.")
=======
import os
import sys
from typing import Dict, List, Set, Tuple

import torch
from torch.nn.utils.rnn import pad_sequence
from torch.utils.data import DataLoader
from transformers import AutoModelForSequenceClassification, AutoTokenizer

from ml_filter.dataset_tokenizer import DatasetTokenizer
from ml_filter.utils.train_classifier import AutoModelForMultiTargetClassification

sys.path.append("..")


def parse_args() -> argparse.Namespace:
    parser = argparse.ArgumentParser(description="Parallel Inference with BERT")
    parser.add_argument("--input_files_list", type=str, help="Path to the list of input dataset files")
    parser.add_argument("--output_dir", type=str, default="outputs", help="Directory for output files")
    parser.add_argument("--checkpoint_dir", type=str, default="checkpoints", help="Checkpoint directory")
    parser.add_argument("--task_id", type=int, default=0, help="Task ID for parallel execution")
    parser.add_argument("--num_tasks", type=int, default=1, help="Total number of tasks")
    parser.add_argument("--batch_size", type=int, default=512, help="Batch size for inference")
    parser.add_argument("--model_checkpoint", type=str, default="bert-base-uncased", help="Model checkpoint to load")
    parser.add_argument("--tokenizer_path", type=str, help="Path to tokenizer folder")
    parser.add_argument("--model_arch", type=str, default="bert-base-uncased", help="Base model architecture")
    parser.add_argument("--num_regressor_outputs", type=int, default=1, help="Number of regressor outputs")
    parser.add_argument(
        "--num_classes_per_output",
        nargs="+",
        type=int,
        default=2,
        help="Number of classes per regressor output, should be space-separated e.g. --num_classes_per_output 6 6 2 2",
    )
    parser.add_argument(
        "--use_regression",
        type=bool,
        action=argparse.BooleanOptionalAction,
        help="Use regression head if passed, otherwise use classification head",
    )
    return parser.parse_args()


def setup_logging(task_id: int) -> logging.Logger:
    log_dir: str = "logs"
    os.makedirs(log_dir, exist_ok=True)
    logging.basicConfig(
        filename=os.path.join(log_dir, f"task_{task_id}.log"),
        level=logging.INFO,
        format="%(asctime)s - %(levelname)s - %(message)s",
    )
    return logging.getLogger(f"task_{task_id}")


def collate_fn(batch: List[Dict[str, List[int]]]) -> Tuple[Dict[str, torch.Tensor], List[str]]:
    input_ids = [torch.tensor(example["input_ids"], dtype=torch.long) for example in batch]
    attention_mask = [torch.ones(len(example["input_ids"]), dtype=torch.long) for example in batch]
    uids = [example["uid"] for example in batch]

    input_ids = pad_sequence(input_ids, batch_first=True, padding_value=0)
    attention_mask = pad_sequence(attention_mask, batch_first=True, padding_value=0)

    return {"input_ids": input_ids, "attention_mask": attention_mask}, uids


def main() -> None:
    args = parse_args()
    os.makedirs(args.output_dir, exist_ok=True)
    os.makedirs(args.checkpoint_dir, exist_ok=True)

    logger: logging.Logger = setup_logging(args.task_id)
    device: torch.device = torch.device("cuda" if torch.cuda.is_available() else "cpu")

    logger.info("Loading model...")
    model_args = {
        "model_type": args.model_arch,
        "num_regressor_outputs": args.num_regressor_outputs,
        "num_classes_per_output": torch.tensor(args.num_classes_per_output),
        "regression": args.use_regression,
        "torch_dtype": torch.bfloat16,
    }
    try:
        model = AutoModelForMultiTargetClassification.from_pretrained(args.model_checkpoint, **model_args)
    except NotImplementedError:
        logger.info(
            f"Custom model architecture for {args.model_checkpoint=} not implemented, falling back to AutoModel..."
        )
        model = AutoModelForSequenceClassification.from_pretrained(
            args.model_checkpoint,
            num_labels=args.num_classes_per_output[0],
        )
    model.to(device).eval()

    model = torch.compile(model, mode="reduce-overhead")

    tokenizer = AutoTokenizer.from_pretrained(args.tokenizer_path)
    dataset_tokenizer = DatasetTokenizer(
        tokenizer=tokenizer,
        text_column="text",
        output_names=[],
        max_length=512,
        label_column=None,
    )

    with open(args.input_files_list, "r") as f:
        input_files: List[str] = [line.strip() for line in f]

    checkpoint_file: str = os.path.join(args.checkpoint_dir, f"checkpoint_task{args.task_id}.json")
    completed_files: Set[str] = set()

    if os.path.exists(checkpoint_file):
        with open(checkpoint_file, "r") as f:
            completed_files = set(json.load(f))

    for file_path in input_files:
        if file_path in completed_files:
            logger.info(f"Skipping already processed file: {file_path}")
            continue

        logger.info(f"Processing file: {file_path}")
        # dataset: Dataset = load_from_disk(file_path).shard(args.num_tasks, args.task_id)
        # dataset = PackedMemMapDatasetContinuous(Path(file_path), "input_ids", block_size=512)
        # dataset = dataset.shard(args.num_tasks, args.task_id)
        dataset = dataset_tokenizer.load_and_tokenize(file_path).shard(args.num_tasks, args.task_id)
        dataloader = DataLoader(dataset, batch_size=args.batch_size, collate_fn=collate_fn)

        output_file: str = os.path.join(args.output_dir, f"output_task{args.task_id}.jsonl")
        with torch.inference_mode(), open(output_file, "a") as f:
            for batch, uids in dataloader:
                batch = {k: v.to(device) for k, v in batch.items()}
                outputs = model(**batch)
                if not args.use_regression:
                    predictions = torch.argmax(outputs.logits.squeeze(-1), dim=-1)
                else:
                    predictions = torch.round(outputs.logits)

                for pred, uid in zip(predictions.cpu().tolist(), uids):
                    f.write(json.dumps({"id": uid, "prediction": pred}) + "\n")

        completed_files.add(file_path)
        with open(checkpoint_file, "w") as f:
            json.dump(list(completed_files), f)

    logger.info(f"Task {args.task_id} completed successfully.")


if __name__ == "__main__":
    main()
>>>>>>> 3ef5a064
<|MERGE_RESOLUTION|>--- conflicted
+++ resolved
@@ -1,6 +1,5 @@
 import json
 import logging
-<<<<<<< HEAD
 from pathlib import Path
 
 import torch
@@ -68,8 +67,7 @@
         with torch.no_grad():
             for batch in dataloader:
                 batch = {k: v.to(device) for k, v in batch.items()}
-                outputs = model(**batch)
-                batch_predictions = torch.argmax(outputs.logits, dim=-1)
+                batch_predictions = model(**batch)
                 predictions.extend(batch_predictions.cpu().tolist())
         return predictions
 
@@ -100,154 +98,4 @@
             with open(self._processed_files_list_path, "a") as f:
                 f.write(f"{input_file_path}\n")
 
-        self._logger.info("Completed successfully.")
-=======
-import os
-import sys
-from typing import Dict, List, Set, Tuple
-
-import torch
-from torch.nn.utils.rnn import pad_sequence
-from torch.utils.data import DataLoader
-from transformers import AutoModelForSequenceClassification, AutoTokenizer
-
-from ml_filter.dataset_tokenizer import DatasetTokenizer
-from ml_filter.utils.train_classifier import AutoModelForMultiTargetClassification
-
-sys.path.append("..")
-
-
-def parse_args() -> argparse.Namespace:
-    parser = argparse.ArgumentParser(description="Parallel Inference with BERT")
-    parser.add_argument("--input_files_list", type=str, help="Path to the list of input dataset files")
-    parser.add_argument("--output_dir", type=str, default="outputs", help="Directory for output files")
-    parser.add_argument("--checkpoint_dir", type=str, default="checkpoints", help="Checkpoint directory")
-    parser.add_argument("--task_id", type=int, default=0, help="Task ID for parallel execution")
-    parser.add_argument("--num_tasks", type=int, default=1, help="Total number of tasks")
-    parser.add_argument("--batch_size", type=int, default=512, help="Batch size for inference")
-    parser.add_argument("--model_checkpoint", type=str, default="bert-base-uncased", help="Model checkpoint to load")
-    parser.add_argument("--tokenizer_path", type=str, help="Path to tokenizer folder")
-    parser.add_argument("--model_arch", type=str, default="bert-base-uncased", help="Base model architecture")
-    parser.add_argument("--num_regressor_outputs", type=int, default=1, help="Number of regressor outputs")
-    parser.add_argument(
-        "--num_classes_per_output",
-        nargs="+",
-        type=int,
-        default=2,
-        help="Number of classes per regressor output, should be space-separated e.g. --num_classes_per_output 6 6 2 2",
-    )
-    parser.add_argument(
-        "--use_regression",
-        type=bool,
-        action=argparse.BooleanOptionalAction,
-        help="Use regression head if passed, otherwise use classification head",
-    )
-    return parser.parse_args()
-
-
-def setup_logging(task_id: int) -> logging.Logger:
-    log_dir: str = "logs"
-    os.makedirs(log_dir, exist_ok=True)
-    logging.basicConfig(
-        filename=os.path.join(log_dir, f"task_{task_id}.log"),
-        level=logging.INFO,
-        format="%(asctime)s - %(levelname)s - %(message)s",
-    )
-    return logging.getLogger(f"task_{task_id}")
-
-
-def collate_fn(batch: List[Dict[str, List[int]]]) -> Tuple[Dict[str, torch.Tensor], List[str]]:
-    input_ids = [torch.tensor(example["input_ids"], dtype=torch.long) for example in batch]
-    attention_mask = [torch.ones(len(example["input_ids"]), dtype=torch.long) for example in batch]
-    uids = [example["uid"] for example in batch]
-
-    input_ids = pad_sequence(input_ids, batch_first=True, padding_value=0)
-    attention_mask = pad_sequence(attention_mask, batch_first=True, padding_value=0)
-
-    return {"input_ids": input_ids, "attention_mask": attention_mask}, uids
-
-
-def main() -> None:
-    args = parse_args()
-    os.makedirs(args.output_dir, exist_ok=True)
-    os.makedirs(args.checkpoint_dir, exist_ok=True)
-
-    logger: logging.Logger = setup_logging(args.task_id)
-    device: torch.device = torch.device("cuda" if torch.cuda.is_available() else "cpu")
-
-    logger.info("Loading model...")
-    model_args = {
-        "model_type": args.model_arch,
-        "num_regressor_outputs": args.num_regressor_outputs,
-        "num_classes_per_output": torch.tensor(args.num_classes_per_output),
-        "regression": args.use_regression,
-        "torch_dtype": torch.bfloat16,
-    }
-    try:
-        model = AutoModelForMultiTargetClassification.from_pretrained(args.model_checkpoint, **model_args)
-    except NotImplementedError:
-        logger.info(
-            f"Custom model architecture for {args.model_checkpoint=} not implemented, falling back to AutoModel..."
-        )
-        model = AutoModelForSequenceClassification.from_pretrained(
-            args.model_checkpoint,
-            num_labels=args.num_classes_per_output[0],
-        )
-    model.to(device).eval()
-
-    model = torch.compile(model, mode="reduce-overhead")
-
-    tokenizer = AutoTokenizer.from_pretrained(args.tokenizer_path)
-    dataset_tokenizer = DatasetTokenizer(
-        tokenizer=tokenizer,
-        text_column="text",
-        output_names=[],
-        max_length=512,
-        label_column=None,
-    )
-
-    with open(args.input_files_list, "r") as f:
-        input_files: List[str] = [line.strip() for line in f]
-
-    checkpoint_file: str = os.path.join(args.checkpoint_dir, f"checkpoint_task{args.task_id}.json")
-    completed_files: Set[str] = set()
-
-    if os.path.exists(checkpoint_file):
-        with open(checkpoint_file, "r") as f:
-            completed_files = set(json.load(f))
-
-    for file_path in input_files:
-        if file_path in completed_files:
-            logger.info(f"Skipping already processed file: {file_path}")
-            continue
-
-        logger.info(f"Processing file: {file_path}")
-        # dataset: Dataset = load_from_disk(file_path).shard(args.num_tasks, args.task_id)
-        # dataset = PackedMemMapDatasetContinuous(Path(file_path), "input_ids", block_size=512)
-        # dataset = dataset.shard(args.num_tasks, args.task_id)
-        dataset = dataset_tokenizer.load_and_tokenize(file_path).shard(args.num_tasks, args.task_id)
-        dataloader = DataLoader(dataset, batch_size=args.batch_size, collate_fn=collate_fn)
-
-        output_file: str = os.path.join(args.output_dir, f"output_task{args.task_id}.jsonl")
-        with torch.inference_mode(), open(output_file, "a") as f:
-            for batch, uids in dataloader:
-                batch = {k: v.to(device) for k, v in batch.items()}
-                outputs = model(**batch)
-                if not args.use_regression:
-                    predictions = torch.argmax(outputs.logits.squeeze(-1), dim=-1)
-                else:
-                    predictions = torch.round(outputs.logits)
-
-                for pred, uid in zip(predictions.cpu().tolist(), uids):
-                    f.write(json.dumps({"id": uid, "prediction": pred}) + "\n")
-
-        completed_files.add(file_path)
-        with open(checkpoint_file, "w") as f:
-            json.dump(list(completed_files), f)
-
-    logger.info(f"Task {args.task_id} completed successfully.")
-
-
-if __name__ == "__main__":
-    main()
->>>>>>> 3ef5a064
+        self._logger.info("Completed successfully.")