--- conflicted
+++ resolved
@@ -64,9 +64,6 @@
 
 
 class LogitMaskLayer(torch.nn.Module):
-<<<<<<< HEAD
-    def __init__(self, num_classes_per_metric):
-=======
     """
     Applies mask to multi-target classifier, for targets with different amounts of classes.
     For example, if we have one target with 3 classes and one target with 2 classes,
@@ -79,7 +76,6 @@
         Args:
             num_classes_per_metric (Tensor): 1D int/long Tensor, number of classes for each target metric
         """
->>>>>>> 64568850
         super().__init__()
         self.num_classes_per_metric = num_classes_per_metric
 
@@ -89,12 +85,6 @@
         self.raw_logit_mask = (
             torch.arange(self.max_num_labels_per_metric).repeat(self.num_metrics, 1).T < self.num_classes_per_metric
         )
-<<<<<<< HEAD
-        self.logit_mask = torch.nn.Parameter((self.raw_logit_mask + 1e-45).log(), requires_grad=False)
-        self.mask_shape = self.logit_mask.shape
-
-    def forward(self, x):
-=======
         # use a small value instead of -inf for numerical stability
         self.logit_mask = torch.nn.Parameter((self.raw_logit_mask + 1e-45).log(), requires_grad=False)
         self.mask_shape = self.logit_mask.shape
@@ -108,5 +98,4 @@
         Returns:
             Tensor: shape (batch_size, max_num_labels_per_metric, num_metrics)
         """
->>>>>>> 64568850
         return x.view(-1, *self.mask_shape) + self.logit_mask