--- conflicted
+++ resolved
@@ -1,8 +1,5 @@
-<<<<<<< HEAD
 import json
-=======
 import logging
->>>>>>> ef074642
 import os
 from abc import ABC, abstractmethod
 from enum import Enum
