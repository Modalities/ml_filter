--- conflicted
+++ resolved
@@ -251,21 +251,13 @@
         file_paths=file_paths,
         output_dir=Path(output_dir),
         aggregation=aggregation,
-<<<<<<< HEAD
-        labels=[float(label) for label in labels.split(",")],
-=======
-        labels=[int(label) for label in labels.split(",")]
->>>>>>> 194c514d
+        labels=[int(label) for label in labels.split(",")],
     )
     plot_differences_in_scores(
         file_paths=file_paths,
         output_dir=Path(output_dir),
         aggregation=aggregation,
-<<<<<<< HEAD
-        labels=[float(label) for label in labels.split(",")],
-=======
-        labels=[int(label) for label in labels.split(",")]
->>>>>>> 194c514d
+        labels=[int(label) for label in labels.split(",")],
     )
 
 
@@ -288,15 +280,9 @@
     evaluate_predicted_annotations(
         input_directory=input_directory,
         output_directory=output_directory,
-<<<<<<< HEAD
         path_to_ground_truth_file=path_to_ground_truth_file,
         aggregation=aggregation_strategy,
-        valid_labels=[float(label) for label in valid_labels.split(",")],
-=======
-        gt_data=gt_data,
-        aggregation=aggregation,
-        labels=[int(label) for label in labels.split(",")],
->>>>>>> 194c514d
+        valid_labels=[int(label) for label in valid_labels.split(",")],
         thresholds=[float(t) for t in thresholds.split(",")],
     )
 
@@ -321,11 +307,7 @@
         input_directory=input_directory,
         output_directory=output_directory,
         aggregation=aggregation,
-<<<<<<< HEAD
-        labels=[float(label) for label in labels.split(",")],
-=======
-        labels=[int(l) for l in labels.split(",")],
->>>>>>> 194c514d
+        labels=[int(label) for label in labels.split(",")],
         batch_size=batch_size,
         raw_data_lookup_dir=raw_data_lookup_dir,
     )
@@ -391,7 +373,7 @@
 def collect_ir_metrics_cli(input_directory: Path, output_directory: Path, min_metrics: str, report_metrics: str):
     """CLI command to evaluate prompt-based annotations and compute inter-rater reliability metrics."""
     # split the comma-separated values into lists
-    
+
     collect_ir_metrics(
         input_directory=input_directory,
         output_directory=output_directory,
