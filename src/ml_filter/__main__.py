import hashlib
from datetime import datetime
import os
from pathlib import Path
from typing import Optional

import click
import click_pathlib

from ml_filter.analysis.interrater_reliability import compute_interrater_reliability_metrics
from ml_filter.analysis.plot_score_distributions import plot_differences_in_scores, plot_scores
from ml_filter.classifier_training_pipeline import ClassifierTrainingPipeline
from ml_filter.compare_experiments import compare_experiments
from ml_filter.llm_client import LLMClient
from ml_filter.sample_from_hf_dataset import sample_from_hf_dataset, upload_file_to_hf
from ml_filter.translate import TranslationServiceType, TranslatorFactory
from ml_filter.utils.chunk_data import chunk_jsonl
from ml_filter.utils.manipulate_documents import merge_and_sort_jsonl_files
from ml_filter.utils.manipulate_prompt import add_target_language_to_prompt
from ml_filter.utils.statistics import compute_num_words_and_chars_in_jsonl, run_word_count_jsonl_files

input_file_path_option = click.option(
    "--input_file_path",
    type=click_pathlib.Path(exists=True),
    required=True,
    help="Path to the input file.",
)
output_folder_path_option = click.option(
    "--output_folder_path",
    type=click_pathlib.Path(exists=True),
    required=True,
    help="Path to the output directory of the translated files.",
)
translation_service_option = click.option(
    "--translation_service",
    type=click.Choice([service.value.upper() for service in TranslationServiceType], case_sensitive=False),
    required=True,
    help=f"Translator to use ({', '.join(service.value for service in TranslationServiceType)}).",
)
source_language_code_option = click.option(
    "--source_language_code",
    type=str,
    required=True,
    help="Language code of the source language.",
)

target_language_codes_option = click.option(
    "--target_language_codes",
    type=str,
    required=True,
    help="Comma-separated list of languages.",
)

aggregation_option = click.option(
    "--aggregation",
    type=str,
    required=False,
    help="""
        Specifies how scores for a document from the same file are aggregated. 
        If not set, no aggregation will be done (used for individual annotator analysis).
        Supported values:
        - "mean": Compute the average score.
        - "max": Use the maximum score.
        - "min": Use the minimum score.
        - "majority": Use the score that was voted the most. If there is a tie, take the average of the winners.
    """,
)

path_to_files_argument = click.argument("path_to_files", nargs=-1, type=click.Path(path_type=Path))


@click.group()
def main() -> None:
    pass


@main.command(name="score_documents")
@click.option(
    "--config_file_path",
    type=click_pathlib.Path(exists=False),
    required=True,
    help="Path to a file with the YAML config file.",
)
@click.option(
    "--experiment_id",
    type=str,
    required=False,
    help="Experiment id for the current job. (Used only in Slurm, format e.g., yyyy-mm-dd__hh-mm-ss/job_array_id)",
)
@click.option(
    "--rest_endpoint",
    type=str,
    required=True,
    help="The endpoint for the LLM service.",
)
def entry_point_score_documents(config_file_path: Path, rest_endpoint: str, experiment_id: Optional[str] = None):
    with open(config_file_path, "rb") as f:
        hash_value = hashlib.sha256(f.read()).hexdigest()[:8]
    experiment_id_postfix = datetime.now().strftime("%Y-%m-%d__%H-%M-%S") + f"__{hash_value}"

    if experiment_id is None:
        experiment_id = experiment_id_postfix
    else:
        experiment_id = experiment_id + f"/{experiment_id_postfix}"
    llm_service = LLMClient(config_file_path=config_file_path, experiment_id=experiment_id, rest_endpoint=rest_endpoint)
    llm_service.run()


@main.command(name="compare_experiments")
@click.option(
    "--config_file_path",
    type=click_pathlib.Path(exists=False),
    required=True,
    help="Path to a file with the YAML config file.",
)
def entry_point_compare_experiments(config_file_path: Path):
    # TODO check if entry point still works. rename
    compare_experiments(config_file_path)


@main.command(name="train_classifier")
@click.option(
    "--config_file_path",
    type=click_pathlib.Path(exists=False),
    required=True,
    help="Path to the training config file.",
)
def entry_train_classifier(config_file_path: Path):
    classifier_pipeline = ClassifierTrainingPipeline(config_file_path=config_file_path)
    classifier_pipeline.train_classifier()


@main.command(name="chunk_jsonl")
@click.option(
    "--input_file_path",
    type=click_pathlib.Path(exists=True),
    required=True,
    help="Path to the input JSONL file.",
)
@click.option(
    "--output_dir",
    type=click_pathlib.Path(exists=False),
    required=True,
    help="Directory where chunk files will be saved.",
)
@click.option(
    "--lines_per_chunk",
    type=int,
    required=True,
    help="Number of lines per chunk file.",
)
def chunk_jsonl_file(input_file_path: Path, output_dir: Path, lines_per_chunk: int):
    chunk_jsonl(input_file_path=input_file_path, output_dir=output_dir, lines_per_chunk=lines_per_chunk)


@main.command(name="add_target_language_to_prompt_yaml")
@click.option(
    "--input_file_path",
    type=click_pathlib.Path(exists=True),
    required=True,
    help="Path to the input prompt (yaml).",
)
@click.option(
    "--output_dir",
    type=click_pathlib.Path(exists=False),
    required=True,
    help="Directory where chunk files will be saved.",
)
<<<<<<< HEAD
def add_target_langauge_to_prompt_yaml(input_file_path: Path, output_dir: Path):
=======
def add_target_language_to_prompt_yaml(input_file_path: Path, output_dir: Path):
>>>>>>> eefd9ec0
    add_target_language_to_prompt(input_file_path=input_file_path, output_dir=output_dir)


@main.command(name="translate_flat_yaml")
@input_file_path_option
@output_folder_path_option
@click.option(
    "--ignore_tag_text",
    type=str,
    required=False,
    help=(
        "Tag name, e.g. notranslate, indicating which part of the translation "
        "should be ignored. The tag name is internally converted to the full tag, "
        "i.e. <notranslate> for the given example."
    ),
)
@source_language_code_option
@target_language_codes_option
@translation_service_option
def translate_flat_yaml_cli(
    input_file_path: Path,
    output_folder_path: Path,
    source_language_code: str,
    target_language_codes: str,
    translation_service: str,
    ignore_tag_text: Optional[str] = None,
):
    """
    CLI command to translate flat YAML files using either DeepL or OpenAI.
    """
    target_language_codes_list = _get_target_language_codes_list_helper(target_language_codes=target_language_codes)
    translator = _get_translator_helper(translation_service=translation_service)
    translator.translate_flat_yaml_to_multiple_languages(
        input_file_path=input_file_path,
        output_folder_path=output_folder_path,
        source_language_code=source_language_code,
        target_language_codes=target_language_codes_list,
    )


@main.command(name="interrater_reliability")
@path_to_files_argument
@click.option(
    "--output_file_path",
    type=click_pathlib.Path(exists=False),
    required=True,
    help="Write the computed metrics to this json-file.",
)
@aggregation_option
def interrater_reliability_cli(path_to_files: tuple[Path], output_file_path: Path, aggregation: Optional[str] = None):
    compute_interrater_reliability_metrics(
        path_to_files=path_to_files,
        output_file_path=output_file_path,
        aggregation=aggregation,
    )


@main.command(name="plot_scores")
@path_to_files_argument
@click.option("--output_dir", type=str, required=True)
@aggregation_option
def plot_scores_cli(path_to_files: tuple[Path], output_dir: str, aggregation: Optional[str] = None) -> None:
    """Plot the differences in scores."""
    path_to_files = [Path(p) for p in path_to_files]
    plot_scores(path_to_files=path_to_files, output_dir=Path(output_dir), aggregation=aggregation)
    plot_differences_in_scores(path_to_files=path_to_files, output_dir=Path(output_dir), aggregation=aggregation)


@main.command(name="translate_jsonl_to_multiple_languages_cli")
@input_file_path_option
@output_folder_path_option
@source_language_code_option
@target_language_codes_option
@translation_service_option
def translate_jsonl_to_multiple_languages_cli(
    input_file_path: Path,
    output_folder_path: Path,
    source_language_code: str,
    target_language_codes: str,
    translation_service: str,
):
    target_language_codes_list = _get_target_language_codes_list_helper(target_language_codes=target_language_codes)
    translator = _get_translator_helper(translation_service=translation_service)
    translator.translate_jsonl_to_multiple_languages(
        input_file_path=input_file_path,
        output_folder_path=output_folder_path,
        source_language_code=source_language_code,
        target_language_codes=target_language_codes_list,
    )


@main.command(name="compute_num_words_in_jsonl_cli")
@input_file_path_option
@click.option(
    "--output_file_path",
    type=click_pathlib.Path(exists=False),
    required=True,
    help="Path to the output file.",
)
def compute_num_words_in_jsonl_cli(
    input_file_path: Path,
    output_file_path: Path,
):
    compute_num_words_and_chars_in_jsonl(input_file_path=input_file_path, output_file_path=output_file_path)


<<<<<<< HEAD
=======
@main.command(name="sample_from_hf_dataset")
@click.option(
    "--dataset_name",
    required=True,
    type=str,
    help="Name of the Hugging Face dataset to sample from (e.g., 'HuggingFaceFW/fineweb-edu-llama3-annotations')."
)
@click.option(
    "--dataset_split",
    required=True,
    type=str,
    help="The split of the Hugging Face dataset that is used for sampling (e.g., 'train')."
)
@click.option(
    "--output_file_path",
    required=True,
    type=click.Path(),
    help="Path to save the sampled data as a JSON file (e.g., 'output.json')."
)
@click.option(
    "--column_name",
    required=True,
    type=str,
    help="Column in the dataset used for filtering (e.g., 'score')."
)
@click.option(
    "--column_values",
    required=True,
    type=str,
    help="Comma-separated list of relevant column values to sample.",
)
@click.option(
    "--num_docs_per_value",
    required=True,
    type=int,
    help="Number of documents to sample for each column value (e.g., 100)."
)
@click.option(
    "--seed",
    default=42,
    type=int,
    show_default=True,
    help="Seed value for random operations to ensure reproducibility."
)
def sample_from_hf_dataset_cli(
    dataset_name: str,
    dataset_split: str,
    output_file_path: Path,
    column_name: str,
    column_values: str,
    num_docs_per_value: int,
    seed: int
):
    column_values_list = [x.strip() for x in column_values.split(",")]
    sample_from_hf_dataset(
        dataset_name=dataset_name,
        dataset_split=dataset_split,
        output_file_path=output_file_path,
        column_name=column_name,
        column_values=column_values_list,
        num_docs_per_value=num_docs_per_value,
        seed=seed,
    )
    
    
@main.command(name="upload_file_to_hf")
@click.option(
    "--file_path",
    type=click.Path(exists=True, file_okay=True, dir_okay=False, path_type=Path),
    required=True,
    help="The local path to the file to be uploaded.",
)
@click.option(
    "--hf_repo_path",
    type=str,
    required=True,
    help="The path in the Hugging Face repository where the file will be stored.",
)
@click.option(
    "--hf_repo_id",
    type=str,
    required=True,
    help="The ID of the Hugging Face repository.",
)
@click.option(
    "--repo_type",
    type=str,
    default="dataset",
    show_default=True,
    help="The type of the repository (default is 'dataset').",
)
@click.option(
    "--hf_token",
    type=str,
    default=os.environ.get("HF_TOKEN", ""),
    show_default=True,
    help="The Hugging Face authentication token (default is taken from the environment variable 'HF_TOKEN').",
)
def upload_file_to_hf_cli(file_path: Path, hf_repo_path: str, hf_repo_id: str, repo_type: str, hf_token: str):
    """Upload a file to the Hugging Face Hub."""
    upload_file_to_hf(
        file_path=str(file_path),
        hf_repo_path=hf_repo_path,
        hf_repo_id=hf_repo_id,
        repo_type=repo_type,
        hf_token=hf_token,
    )


>>>>>>> eefd9ec0
@main.command(name="merge_and_sort_jsonl_files_cli")
@click.option(
    "--input_folder_path",
    type=click.Path(exists=True, file_okay=False, dir_okay=True, path_type=Path),
    required=True,
    help="Path to the input folder containing JSONL files.",
)
@click.option("--file-name-delimiter", type=str, required=True, help="Delimiter used to split the file names.")
@click.option(
    "--file-name-keep-idx",
    type=str,
    required=True,
    help="Comma-separated list of indices to keep from the split file names.",
)
@click.option("--document-key", type=str, required=True, help="The key used to sort documents in the JSONL files.")
def merge_and_sort_jsonl_files_cli(
    input_folder_path: Path, file_name_delimiter: str, file_name_keep_idx: str, document_key: str
):
    """Merge and sort JSONL files in a directory by a specific key."""
    # Parse file_name_keep_idx into a list of integers
    file_name_keep_idx_list = [int(idx.strip()) for idx in file_name_keep_idx.split(",")]

    # Call the main function to process JSONL files
    merge_and_sort_jsonl_files(
        directory=input_folder_path,
        file_name_delimiter=file_name_delimiter,
        file_name_keep_idx=file_name_keep_idx_list,
        document_key=document_key,
    )


@main.command(name="count_words_in_jsonl_files_cli")
@click.option(
    "--directory",
    type=click.Path(exists=True, file_okay=False, dir_okay=True, path_type=Path),
    required=True,
    help="Path to the directory containing JSONL files.",
)
@click.option(
    "--output-file",
    type=click.Path(file_okay=True, dir_okay=False, writable=True, path_type=Path),
    required=True,
    help="Path to the output file (JSONL or YAML format) to save results.",
)
def count_words_in_jsonl_files_cli(directory: Path, output_file: Path) -> None:
    """
    CLI wrapper to count words in all JSONL files within a directory recursively and save the result.

    Args:
        directory (Path): Path to the directory to search for JSONL files.
        output_file (Path): Path to the output file (JSONL or YAML format) to save results.
    """
    run_word_count_jsonl_files(directory, output_file)


def _get_translator_helper(translation_service: str, ignore_tag_text: Optional[str] = None):
    translation_service_type = TranslationServiceType[translation_service]
    return TranslatorFactory.get_translator(
        translation_service_type=translation_service_type, ignore_tag_text=ignore_tag_text
    )


def _get_target_language_codes_list_helper(target_language_codes: str) -> list[str]:
    return [lang_code.strip().lower() for lang_code in target_language_codes.split(",")]


if __name__ == "__main__":
    main()<|MERGE_RESOLUTION|>--- conflicted
+++ resolved
@@ -166,11 +166,7 @@
     required=True,
     help="Directory where chunk files will be saved.",
 )
-<<<<<<< HEAD
-def add_target_langauge_to_prompt_yaml(input_file_path: Path, output_dir: Path):
-=======
 def add_target_language_to_prompt_yaml(input_file_path: Path, output_dir: Path):
->>>>>>> eefd9ec0
     add_target_language_to_prompt(input_file_path=input_file_path, output_dir=output_dir)
 
 
@@ -277,8 +273,6 @@
     compute_num_words_and_chars_in_jsonl(input_file_path=input_file_path, output_file_path=output_file_path)
 
 
-<<<<<<< HEAD
-=======
 @main.command(name="sample_from_hf_dataset")
 @click.option(
     "--dataset_name",
@@ -388,7 +382,6 @@
     )
 
 
->>>>>>> eefd9ec0
 @main.command(name="merge_and_sort_jsonl_files_cli")
 @click.option(
     "--input_folder_path",
