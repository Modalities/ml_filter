import hashlib
from datetime import datetime
from pathlib import Path
from typing import Optional

import click
import click_pathlib

from ml_filter.analysis.interrater_reliability import compute_interrater_reliability_metrics
from ml_filter.analysis.plot_score_distributions import plot_scores, plot_differences_in_scores
from ml_filter.classifier_training_pipeline import ClassifierTrainingPipeline
from ml_filter.compare_experiments import compare_experiments
from ml_filter.llm_client import LLMClient
from ml_filter.translate import TranslationServiceType, TranslatorFactory
from ml_filter.utils.chunk_data import chunk_jsonl
from ml_filter.utils.manipulate_prompt import add_target_langauge_to_prompt
from ml_filter.utils.statistics import compute_num_words_and_chars_in_jsonl

input_file_path_option = click.option(
    "--input_file_path",
    type=click_pathlib.Path(exists=True),
    required=True,
    help="Path to the input file.",
)
output_folder_path_option = click.option(
    "--output_folder_path",
    type=click_pathlib.Path(exists=True),
    required=True,
    help="Path to the output directory of the translated files.",
)
translation_service_option = click.option(
    "--translation_service",
    type=click.Choice([service.value.upper() for service in TranslationServiceType], case_sensitive=False),
    required=True,
    help=f"Translator to use ({', '.join(service.value for service in TranslationServiceType)}).",
)
source_language_code_option = click.option(
    "--source_language_code",
    type=str,
    required=True,
    help="Language code of the source language.",
)

target_language_codes_option = click.option(
    "--target_language_codes",
    type=str,
    required=True,
    help="Comma-separated list of languages.",
)


@click.group()
def main() -> None:
    pass


@main.command(name="score_documents")
@click.option(
    "--config_file_path",
    type=click_pathlib.Path(exists=False),
    required=True,
    help="Path to a file with the YAML config file.",
)
@click.option(
    "--experiment_id",
    type=str,
    required=False,
    help="Experiment id for the current job. (Used only in Slurm, format e.g., yyyy-mm-dd__hh-mm-ss/job_array_id)",
)
@click.option(
    "--rest_endpoint",
    type=str,
    required=True,
    help="The endpoint for the LLM service.",
)
def entry_point_score_documents(config_file_path: Path, rest_endpoint: str, experiment_id: Optional[str] = None):
    if experiment_id is None:
        with open(config_file_path, "rb") as f:
            hash_value = hashlib.sha256(f.read()).hexdigest()[:8]
        experiment_id = datetime.now().strftime("%Y-%m-%d__%H-%M-%S") + f"__{hash_value}"
    llm_service = LLMClient(config_file_path=config_file_path, experiment_id=experiment_id, rest_endpoint=rest_endpoint)
    llm_service.run()


@main.command(name="compare_experiments")
@click.option(
    "--config_file_path",
    type=click_pathlib.Path(exists=False),
    required=True,
    help="Path to a file with the YAML config file.",
)
def entry_point_compare_experiments(config_file_path: Path):
    compare_experiments(config_file_path)


@main.command(name="train_classifier")
@click.option(
    "--config_file_path",
    type=click_pathlib.Path(exists=False),
    required=True,
    help="Path to the training config file.",
)
def entry_train_classifier(config_file_path: Path):
    classifier_pipeline = ClassifierTrainingPipeline(config_file_path=config_file_path)
    classifier_pipeline.train_classifier()


@main.command(name="chunk_jsonl")
@click.option(
    "--input_file_path",
    type=click_pathlib.Path(exists=True),
    required=True,
    help="Path to the input JSONL file.",
)
@click.option(
    "--output_dir",
    type=click_pathlib.Path(exists=False),
    required=True,
    help="Directory where chunk files will be saved.",
)
@click.option(
    "--lines_per_chunk",
    type=int,
    required=True,
    help="Number of lines per chunk file.",
)
def chunk_jsonl_file(input_file_path: Path, output_dir: Path, lines_per_chunk: int):
    chunk_jsonl(input_file_path=input_file_path, output_dir=output_dir, lines_per_chunk=lines_per_chunk)


@main.command(name="add_target_langauge_to_prompt_yaml")
@click.option(
    "--input_file_path",
    type=click_pathlib.Path(exists=True),
    required=True,
    help="Path to the input prompt (yaml).",
)
@click.option(
    "--output_dir",
    type=click_pathlib.Path(exists=False),
    required=True,
    help="Directory where chunk files will be saved.",
)
def add_target_langauge_to_prompt_yaml(input_file_path: Path, output_dir: Path):
    add_target_langauge_to_prompt(input_file_path=input_file_path, output_dir=output_dir)


@main.command(name="translate_flat_yaml")
@input_file_path_option
@output_folder_path_option
@click.option(
    "--ignore_tag_text",
    type=str,
    required=False,
    help=(
        "Tag name, e.g. notranslate, indicating which part of the translation "
        "should be ignored. The tag name is internally converted to the full tag, "
        "i.e. <notranslate> for the given example."
    ),
)
@source_language_code_option
@target_language_codes_option
@translation_service_option
def translate_flat_yaml_cli(
    input_file_path: Path,
    output_folder_path: Path,
    source_language_code: str,
    target_language_codes: str,
    translation_service: str,
    ignore_tag_text: Optional[str] = None,
):
    """
    CLI command to translate flat YAML files using either DeepL or OpenAI.
    """
    target_language_codes_list = _get_target_language_codes_list_helper(target_language_codes=target_language_codes)
    translator = _get_translator_helper(translation_service=translation_service)
    translator.translate_flat_yaml_to_multiple_languages(
        input_file_path=input_file_path,
        output_folder_path=output_folder_path,
        source_language_code=source_language_code,
        target_language_codes=target_language_codes_list,
    )


<<<<<<< HEAD
@main.command(name="interrater_reliability")
@click.argument('path_to_files', nargs=-1)
@click.option(
    "--single_annotator",
    is_flag=True,
    help="Set this in case of analyzing the scores of a single annotator"
)
=======
@main.command(name="translate_jsonl_to_multiple_languages_cli")
@input_file_path_option
@output_folder_path_option
@source_language_code_option
@target_language_codes_option
@translation_service_option
def translate_jsonl_to_multiple_languages_cli(
    input_file_path: Path,
    output_folder_path: Path,
    source_language_code: str,
    target_language_codes: str,
    translation_service: str,
):
    target_language_codes_list = _get_target_language_codes_list_helper(target_language_codes=target_language_codes)
    translator = _get_translator_helper(translation_service=translation_service)
    translator.translate_jsonl_to_multiple_languages(
        input_file_path=input_file_path,
        output_folder_path=output_folder_path,
        source_language_code=source_language_code,
        target_language_codes=target_language_codes_list,
    )


@main.command(name="compute_num_words_in_jsonl_cli")
@input_file_path_option
>>>>>>> eafe3490
@click.option(
    "--output_file_path",
    type=click_pathlib.Path(exists=False),
    required=True,
<<<<<<< HEAD
    help="Write the computed metrics to this json-file.",
)
@click.option(
    "--aggregation",
    type=str,
    required=False,
    help="Determines how the scores of each annotator are aggregated before comparing them to the other annotators"
)

def interrater_reliability_cli(
    path_to_files: tuple[str],
    single_annotator: bool,
    output_file_path: Path,
    aggregation: Optional[str] = None
):
    path_to_files = [Path(p) for p in path_to_files]
    compute_interrater_reliability_metrics(
        path_to_files=path_to_files,
        single_annotator=single_annotator,
        aggregation=aggregation,
        output_file_path=output_file_path
    )


@main.command(name="plot_differences_in_scores")
@click.argument('path_to_files', nargs=-1)
@click.option('--output_dir', type=str)
@click.option(
    "--aggregation",
    type=str,
    required=False,
    help="Determines how the scores of each annotator are aggregated before comparing them to the other annotators"
)
def plot_differences_in_scores_cli(
    path_to_files: tuple[str],
    output_dir: str,
    aggregation: Optional[str] = None
) -> None:
    """Plot the differences in scores."""
    path_to_files = [Path(p) for p in path_to_files]
    plot_differences_in_scores(
        path_to_files=path_to_files,
        output_dir=Path(output_dir),
        aggregation=aggregation
    )


@main.command(name="plot_scores")
@click.argument('path_to_files', nargs=-1)
@click.option('--output_dir', type=str)
@click.option(
    "--aggregation",
    type=str,
    required=False,
    help="Determines how the scores of each annotator are aggregated before comparing them to the other annotators"
)
def plot_scores_cli(
    path_to_files: tuple[str],
    output_dir: str,
    aggregation: Optional[str] = None
) -> None:
    """Plot the differences in scores."""
    path_to_files = [Path(p) for p in path_to_files]
    plot_scores(
        path_to_files=path_to_files,
        output_dir=Path(output_dir),
        aggregation=aggregation
    )
    
=======
    help="Path to the output file.",
)
def compute_num_words_in_jsonl_cli(
    input_file_path: Path,
    output_file_path: Path,
):
    compute_num_words_and_chars_in_jsonl(input_file_path=input_file_path, output_file_path=output_file_path)


def _get_translator_helper(translation_service: str, ignore_tag_text: Optional[str] = None):
    translation_service_type = TranslationServiceType[translation_service]
    return TranslatorFactory.get_translator(
        translation_service_type=translation_service_type, ignore_tag_text=ignore_tag_text
    )


def _get_target_language_codes_list_helper(target_language_codes: str) -> list[str]:
    return [lang_code.strip().lower() for lang_code in target_language_codes.split(",")]

>>>>>>> eafe3490

if __name__ == "__main__":
    main()<|MERGE_RESOLUTION|>--- conflicted
+++ resolved
@@ -182,7 +182,6 @@
     )
 
 
-<<<<<<< HEAD
 @main.command(name="interrater_reliability")
 @click.argument('path_to_files', nargs=-1)
 @click.option(
@@ -190,7 +189,80 @@
     is_flag=True,
     help="Set this in case of analyzing the scores of a single annotator"
 )
-=======
+@click.option(
+    "--output_file_path",
+    type=click_pathlib.Path(exists=False),
+    required=True,
+    help="Write the computed metrics to this json-file.",
+)
+@click.option(
+    "--aggregation",
+    type=str,
+    required=False,
+    help="Determines how the scores of each annotator are aggregated before comparing them to the other annotators"
+)
+
+def interrater_reliability_cli(
+    path_to_files: tuple[str],
+    single_annotator: bool,
+    output_file_path: Path,
+    aggregation: Optional[str] = None
+):
+    path_to_files = [Path(p) for p in path_to_files]
+    compute_interrater_reliability_metrics(
+        path_to_files=path_to_files,
+        single_annotator=single_annotator,
+        aggregation=aggregation,
+        output_file_path=output_file_path
+    )
+
+
+@main.command(name="plot_differences_in_scores")
+@click.argument('path_to_files', nargs=-1)
+@click.option('--output_dir', type=str)
+@click.option(
+    "--aggregation",
+    type=str,
+    required=False,
+    help="Determines how the scores of each annotator are aggregated before comparing them to the other annotators"
+)
+def plot_differences_in_scores_cli(
+    path_to_files: tuple[str],
+    output_dir: str,
+    aggregation: Optional[str] = None
+) -> None:
+    """Plot the differences in scores."""
+    path_to_files = [Path(p) for p in path_to_files]
+    plot_differences_in_scores(
+        path_to_files=path_to_files,
+        output_dir=Path(output_dir),
+        aggregation=aggregation
+    )
+
+
+@main.command(name="plot_scores")
+@click.argument('path_to_files', nargs=-1)
+@click.option('--output_dir', type=str)
+@click.option(
+    "--aggregation",
+    type=str,
+    required=False,
+    help="Determines how the scores of each annotator are aggregated before comparing them to the other annotators"
+)
+def plot_scores_cli(
+    path_to_files: tuple[str],
+    output_dir: str,
+    aggregation: Optional[str] = None
+) -> None:
+    """Plot the differences in scores."""
+    path_to_files = [Path(p) for p in path_to_files]
+    plot_scores(
+        path_to_files=path_to_files,
+        output_dir=Path(output_dir),
+        aggregation=aggregation
+    )
+    
+
 @main.command(name="translate_jsonl_to_multiple_languages_cli")
 @input_file_path_option
 @output_folder_path_option
@@ -216,82 +288,10 @@
 
 @main.command(name="compute_num_words_in_jsonl_cli")
 @input_file_path_option
->>>>>>> eafe3490
 @click.option(
     "--output_file_path",
     type=click_pathlib.Path(exists=False),
     required=True,
-<<<<<<< HEAD
-    help="Write the computed metrics to this json-file.",
-)
-@click.option(
-    "--aggregation",
-    type=str,
-    required=False,
-    help="Determines how the scores of each annotator are aggregated before comparing them to the other annotators"
-)
-
-def interrater_reliability_cli(
-    path_to_files: tuple[str],
-    single_annotator: bool,
-    output_file_path: Path,
-    aggregation: Optional[str] = None
-):
-    path_to_files = [Path(p) for p in path_to_files]
-    compute_interrater_reliability_metrics(
-        path_to_files=path_to_files,
-        single_annotator=single_annotator,
-        aggregation=aggregation,
-        output_file_path=output_file_path
-    )
-
-
-@main.command(name="plot_differences_in_scores")
-@click.argument('path_to_files', nargs=-1)
-@click.option('--output_dir', type=str)
-@click.option(
-    "--aggregation",
-    type=str,
-    required=False,
-    help="Determines how the scores of each annotator are aggregated before comparing them to the other annotators"
-)
-def plot_differences_in_scores_cli(
-    path_to_files: tuple[str],
-    output_dir: str,
-    aggregation: Optional[str] = None
-) -> None:
-    """Plot the differences in scores."""
-    path_to_files = [Path(p) for p in path_to_files]
-    plot_differences_in_scores(
-        path_to_files=path_to_files,
-        output_dir=Path(output_dir),
-        aggregation=aggregation
-    )
-
-
-@main.command(name="plot_scores")
-@click.argument('path_to_files', nargs=-1)
-@click.option('--output_dir', type=str)
-@click.option(
-    "--aggregation",
-    type=str,
-    required=False,
-    help="Determines how the scores of each annotator are aggregated before comparing them to the other annotators"
-)
-def plot_scores_cli(
-    path_to_files: tuple[str],
-    output_dir: str,
-    aggregation: Optional[str] = None
-) -> None:
-    """Plot the differences in scores."""
-    path_to_files = [Path(p) for p in path_to_files]
-    plot_scores(
-        path_to_files=path_to_files,
-        output_dir=Path(output_dir),
-        aggregation=aggregation
-    )
-    
-=======
     help="Path to the output file.",
 )
 def compute_num_words_in_jsonl_cli(
@@ -311,7 +311,6 @@
 def _get_target_language_codes_list_helper(target_language_codes: str) -> list[str]:
     return [lang_code.strip().lower() for lang_code in target_language_codes.split(",")]
 
->>>>>>> eafe3490
 
 if __name__ == "__main__":
     main()