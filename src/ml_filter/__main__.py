import hashlib
import os
<<<<<<< HEAD
=======
import random
>>>>>>> 265d8dae
from datetime import datetime
from pathlib import Path
from typing import Optional

import click
import click_pathlib

from ml_filter.analysis.collect_ir_metrics import collect_ir_metrics
from ml_filter.analysis.evaluate_prompt_based_annotations import evaluate_prompt_based_annotations
from ml_filter.analysis.interrater_reliability import compute_interrater_reliability_metrics
from ml_filter.analysis.plot_score_distributions import plot_differences_in_scores, plot_scores
from ml_filter.compare_experiments import compare_experiments
from ml_filter.inference_pipeline.run_pipeline import run_pipeline
from ml_filter.llm_client import LLMClient
from ml_filter.sample_from_hf_dataset import sample_from_hf_dataset, upload_file_to_hf
from ml_filter.training.annotator_model_pipeline import run_annotator_training_pipeline
from ml_filter.translate import TranslationServiceType, TranslatorFactory
from ml_filter.utils.chunk_data import chunk_jsonl
from ml_filter.utils.manipulate_datasets import apply_score_transforms, convert_hf_dataset_to_jsonl, split_dataset
from ml_filter.utils.manipulate_documents import merge_and_sort_jsonl_files
from ml_filter.utils.manipulate_prompt import add_target_language_to_prompt
from ml_filter.utils.statistics import compute_num_words_and_chars_in_jsonl, run_word_count_jsonl_files

input_file_path_option = click.option(
    "--input_file_path",
    type=click_pathlib.Path(exists=True),
    required=True,
    help="Path to the input file.",
)
output_folder_path_option = click.option(
    "--output_folder_path",
    type=click_pathlib.Path(exists=True),
    required=True,
    help="Path to the output directory of the translated files.",
)
translation_service_option = click.option(
    "--translation_service",
    type=click.Choice([service.value.upper() for service in TranslationServiceType], case_sensitive=False),
    required=True,
    help=f"Translator to use ({', '.join(service.value for service in TranslationServiceType)}).",
)
source_language_code_option = click.option(
    "--source_language_code",
    type=str,
    required=True,
    help="Language code of the source language.",
)

target_language_codes_option = click.option(
    "--target_language_codes",
    type=str,
    required=True,
    help="Comma-separated list of languages.",
)

aggregation_option = click.option(
    "--aggregation",
    type=str,
    required=False,
    help="""
        Specifies how scores for a document from the same file are aggregated. 
        If not set, no aggregation will be done (used for individual annotator analysis).
        Supported values:
        - "mean": Compute the average score.
        - "max": Use the maximum score.
        - "min": Use the minimum score.
        - "majority": Use the score that was voted the most. If there is a tie, take the average of the winners.
    """,
)

path_to_files_argument = click.argument("path_to_files", nargs=-1, type=click.Path(path_type=Path))


@click.group()
def main() -> None:
    pass


@main.command(name="score_documents")
@click.option(
    "--config_file_path",
    type=click_pathlib.Path(exists=False),
    required=True,
    help="Path to a file with the YAML config file.",
)
@click.option(
    "--experiment_id",
    type=str,
    required=False,
    help="Experiment id for the current job. (Used only in Slurm, format e.g., yyyy-mm-dd__hh-mm-ss/job_array_id)",
)
@click.option(
    "--rest_endpoint",
    type=str,
    required=True,
    help="The endpoint for the LLM service.",
)
def entry_point_score_documents(config_file_path: Path, rest_endpoint: str, experiment_id: Optional[str] = None):
    with open(config_file_path, "rb") as f:
        hash_value = hashlib.sha256(f.read()).hexdigest()[:8]
    experiment_id_postfix = datetime.now().strftime("%Y-%m-%d__%H-%M-%S") + f"__{hash_value}"

    if experiment_id is None:
        experiment_id = experiment_id_postfix
    else:
        experiment_id = experiment_id + f"/{experiment_id_postfix}"
    llm_service = LLMClient(config_file_path=config_file_path, experiment_id=experiment_id, rest_endpoint=rest_endpoint)
    llm_service.run()


@main.command(name="compare_experiments")
@click.option(
    "--config_file_path",
    type=click_pathlib.Path(exists=False),
    required=True,
    help="Path to a file with the YAML config file.",
)
def entry_point_compare_experiments(config_file_path: Path):
    # TODO check if entry point still works. rename
    compare_experiments(config_file_path)


@main.command(name="annotator_training_pipeline")
@click.option(
    "--config_file_path",
    type=click_pathlib.Path(exists=False),
    required=True,
    help="Path to the config file.",
)
def entry_annotator_training_pipeline(config_file_path: Path):
    run_annotator_training_pipeline(config_file_path=config_file_path)


@main.command(name="chunk_jsonl")
@click.option(
    "--input_file_path",
    type=click_pathlib.Path(exists=True),
    required=True,
    help="Path to the input JSONL file.",
)
@click.option(
    "--output_dir",
    type=click_pathlib.Path(exists=False),
    required=True,
    help="Directory where chunk files will be saved.",
)
@click.option(
    "--lines_per_chunk",
    type=int,
    required=True,
    help="Number of lines per chunk file.",
)
def chunk_jsonl_file(input_file_path: Path, output_dir: Path, lines_per_chunk: int):
    chunk_jsonl(input_file_path=input_file_path, output_dir=output_dir, lines_per_chunk=lines_per_chunk)


@main.command(name="add_target_language_to_prompt_yaml")
@click.option(
    "--input_file_path",
    type=click_pathlib.Path(exists=True),
    required=True,
    help="Path to the input prompt (yaml).",
)
@click.option(
    "--output_dir",
    type=click_pathlib.Path(exists=False),
    required=True,
    help="Directory where chunk files will be saved.",
)
def add_target_language_to_prompt_yaml(input_file_path: Path, output_dir: Path):
    add_target_language_to_prompt(input_file_path=input_file_path, output_dir=output_dir)


@main.command(name="translate_flat_yaml")
@input_file_path_option
@output_folder_path_option
@click.option(
    "--ignore_tag_text",
    type=str,
    required=False,
    help=(
        "Tag name, e.g. notranslate, indicating which part of the translation "
        "should be ignored. The tag name is internally converted to the full tag, "
        "i.e. <notranslate> for the given example."
    ),
)
@source_language_code_option
@target_language_codes_option
@translation_service_option
def translate_flat_yaml_cli(
    input_file_path: Path,
    output_folder_path: Path,
    source_language_code: str,
    target_language_codes: str,
    translation_service: str,
    ignore_tag_text: Optional[str] = None,
):
    """
    CLI command to translate flat YAML files using either DeepL or OpenAI.
    """
    target_language_codes_list = _get_target_language_codes_list_helper(target_language_codes=target_language_codes)
    translator = _get_translator_helper(translation_service=translation_service)
    translator.translate_flat_yaml_to_multiple_languages(
        input_file_path=input_file_path,
        output_folder_path=output_folder_path,
        source_language_code=source_language_code,
        target_language_codes=target_language_codes_list,
    )


@main.command(name="interrater_reliability")
@path_to_files_argument
@click.option(
    "--output_file_path",
    type=click_pathlib.Path(exists=False),
    required=True,
    help="Write the computed metrics to this json-file.",
)
@aggregation_option
def interrater_reliability_cli(path_to_files: tuple[Path], output_file_path: Path, aggregation: Optional[str] = None):
    compute_interrater_reliability_metrics(
        path_to_files=path_to_files,
        output_file_path=output_file_path,
        aggregation=aggregation,
    )


@main.command(name="plot_scores")
@path_to_files_argument
@click.option("--output_dir", type=str, required=True)
@aggregation_option
def plot_scores_cli(path_to_files: tuple[Path], output_dir: str, aggregation: Optional[str] = None) -> None:
    """Plot the differences in scores."""
    path_to_files = [Path(p) for p in path_to_files]
    plot_scores(path_to_files=path_to_files, output_dir=Path(output_dir), aggregation=aggregation)
    plot_differences_in_scores(path_to_files=path_to_files, output_dir=Path(output_dir), aggregation=aggregation)


@main.command(name="evaluate_prompt_based_annotations")
@click.argument("input_directory", type=click.Path(exists=True, path_type=Path))
@click.argument("output_directory", type=click.Path(exists=False, path_type=Path))
@click.argument("gt_data", type=click.Path(exists=True, path_type=Path))
@click.option("--aggregation", type=str, default="majority", help="Aggregation method for scores.")
@click.option("--labels", type=str, help="Comma-separated list of labels.")
def evaluate_prompt_based_annotations_cli(
    input_directory: Path,
    output_directory: Path,
    gt_data: Path,
    aggregation: str,
    labels: str,
) -> None:
    """CLI command to evaluate prompt-based annotations and compute inter-rater reliability metrics."""
    evaluate_prompt_based_annotations(
        input_directory=input_directory,
        output_directory=output_directory,
        gt_data=gt_data,
        aggregation=aggregation,
        labels=[float(label) for label in labels.split(",")],
    )


@main.command(name="collect_ir_metrics")
@click.argument("input_directory", type=click.Path(exists=True, path_type=Path))
@click.argument("output_directory", type=click.Path(exists=False, path_type=Path))
@click.option(
    "--min_metrics",
    type=str,
<<<<<<< HEAD
    help="Comma-separated list of metrics for which lower is better. All other metrics are considered to be better when higher.",  # noqa
=======
    help="Comma-separated list of metrics for which lower is better."
    + "All other metrics are considered to be better when higher.",
>>>>>>> 265d8dae
)
def collect_ir_metrics_cli(input_directory: Path, output_directory: Path, min_metrics: str):
    """CLI command to evaluate prompt-based annotations and compute inter-rater reliability metrics."""
    collect_ir_metrics(
        input_directory=input_directory,
        output_directory=output_directory,
        min_metrics=[metric for metric in min_metrics.split(",")],
    )


@main.command(name="translate_jsonl_to_multiple_languages_cli")
@input_file_path_option
@output_folder_path_option
@source_language_code_option
@target_language_codes_option
@translation_service_option
def translate_jsonl_to_multiple_languages_cli(
    input_file_path: Path,
    output_folder_path: Path,
    source_language_code: str,
    target_language_codes: str,
    translation_service: str,
):
    target_language_codes_list = _get_target_language_codes_list_helper(target_language_codes=target_language_codes)
    translator = _get_translator_helper(translation_service=translation_service)
    translator.translate_jsonl_to_multiple_languages(
        input_file_path=input_file_path,
        output_folder_path=output_folder_path,
        source_language_code=source_language_code,
        target_language_codes=target_language_codes_list,
    )


@main.command(name="compute_num_words_in_jsonl_cli")
@input_file_path_option
@click.option(
    "--output_file_path",
    type=click_pathlib.Path(exists=False),
    required=True,
    help="Path to the output file.",
)
def compute_num_words_in_jsonl_cli(
    input_file_path: Path,
    output_file_path: Path,
):
    compute_num_words_and_chars_in_jsonl(input_file_path=input_file_path, output_file_path=output_file_path)


@main.command(name="sample_from_hf_dataset")
@click.option(
    "--dataset_name",
    required=True,
    type=str,
    help="Name of the Hugging Face dataset to sample from (e.g., 'HuggingFaceFW/fineweb-edu-llama3-annotations').",
)
@click.option(
    "--dataset_split",
    required=True,
    type=str,
    help="The split of the Hugging Face dataset that is used for sampling (e.g., 'train').",
)
@click.option(
    "--output_file_path",
    required=True,
    type=click.Path(),
    help="Path to save the sampled data as a JSON file (e.g., 'output.json').",
)
@click.option(
    "--column_name", required=True, type=str, help="Column in the dataset used for filtering (e.g., 'score')."
)
@click.option(
    "--column_values",
    required=True,
    type=str,
    help="Comma-separated list of relevant column values to sample.",
)
@click.option(
    "--num_docs_per_value",
    required=True,
    type=int,
    help="Number of documents to sample for each column value (e.g., 100).",
)
@click.option(
    "--seed",
    default=42,
    type=int,
    show_default=True,
    help="Seed value for random operations to ensure reproducibility.",
)
def sample_from_hf_dataset_cli(
    dataset_name: str,
    dataset_split: str,
    output_file_path: Path,
    column_name: str,
    column_values: str,
    num_docs_per_value: int,
    seed: int,
):
    column_values_list = [x.strip() for x in column_values.split(",")]
    sample_from_hf_dataset(
        dataset_name=dataset_name,
        dataset_split=dataset_split,
        output_file_path=output_file_path,
        column_name=column_name,
        column_values=column_values_list,
        num_docs_per_value=num_docs_per_value,
        seed=seed,
    )


@main.command(name="upload_file_to_hf")
@click.option(
    "--file_path",
    type=click.Path(exists=True, file_okay=True, dir_okay=False, path_type=Path),
    required=True,
    help="The local path to the file to be uploaded.",
)
@click.option(
    "--hf_repo_path",
    type=str,
    required=True,
    help="The path in the Hugging Face repository where the file will be stored.",
)
@click.option(
    "--hf_repo_id",
    type=str,
    required=True,
    help="The ID of the Hugging Face repository.",
)
@click.option(
    "--repo_type",
    type=str,
    default="dataset",
    show_default=True,
    help="The type of the repository (default is 'dataset').",
)
@click.option(
    "--hf_token",
    type=str,
    default=os.environ.get("HF_TOKEN", ""),
    show_default=True,
    help="The Hugging Face authentication token (default is taken from the environment variable 'HF_TOKEN').",
)
def upload_file_to_hf_cli(file_path: Path, hf_repo_path: str, hf_repo_id: str, repo_type: str, hf_token: str):
    """Upload a file to the Hugging Face Hub."""
    upload_file_to_hf(
        file_path=str(file_path),
        hf_repo_path=hf_repo_path,
        hf_repo_id=hf_repo_id,
        repo_type=repo_type,
        hf_token=hf_token,
    )


@main.command(name="merge_and_sort_jsonl_files_cli")
@click.option(
    "--input_folder_path",
    type=click.Path(exists=True, file_okay=False, dir_okay=True, path_type=Path),
    required=True,
    help="Path to the input folder containing JSONL files.",
)
@click.option("--file-name-delimiter", type=str, required=True, help="Delimiter used to split the file names.")
@click.option(
    "--file-name-keep-idx",
    type=str,
    required=True,
    help="Comma-separated list of indices to keep from the split file names.",
)
@click.option("--document-key", type=str, required=True, help="The key used to sort documents in the JSONL files.")
def merge_and_sort_jsonl_files_cli(
    input_folder_path: Path, file_name_delimiter: str, file_name_keep_idx: str, document_key: str
):
    """Merge and sort JSONL files in a directory by a specific key."""
    # Parse file_name_keep_idx into a list of integers
    file_name_keep_idx_list = [int(idx.strip()) for idx in file_name_keep_idx.split(",")]

    # Call the main function to process JSONL files
    merge_and_sort_jsonl_files(
        directory=input_folder_path,
        file_name_delimiter=file_name_delimiter,
        file_name_keep_idx=file_name_keep_idx_list,
        document_key=document_key,
    )


@main.command(name="count_words_in_jsonl_files_cli")
@click.option(
    "--directory",
    type=click.Path(exists=True, file_okay=False, dir_okay=True, path_type=Path),
    required=True,
    help="Path to the directory containing JSONL files.",
)
@click.option(
    "--output-file",
    type=click.Path(file_okay=True, dir_okay=False, writable=True, path_type=Path),
    required=True,
    help="Path to the output file (JSONL or YAML format) to save results.",
)
def count_words_in_jsonl_files_cli(directory: Path, output_file: Path) -> None:
    """
    CLI wrapper to count words in all JSONL files within a directory recursively and save the result.

    Args:
        directory (Path): Path to the directory to search for JSONL files.
        output_file (Path): Path to the output file (JSONL or YAML format) to save results.
    """
    run_word_count_jsonl_files(directory, output_file)


@main.command(name="convert_hf_dataset_to_jsonl")
@click.option(
    "--output_file_path",
    type=click_pathlib.Path(exists=False),
    required=True,
    help="Path to output file.",
)
@click.option(
    "--hf_dataset_name",
    type=str,
    help="Name of the Hugging Face dataset to download and convert.",
)
@click.option(
    "--hf_dataset_split",
    type=str,
    default="train",
    show_default=True,
    help="The split of the Hugging Face dataset that is used for conversion.",
)
def convert_hf_dataset_to_jsonl_cli(
    output_dir_path: Path,
    hf_dataset_name: str,
    hf_dataset_split: str,
):
    """Convert the FineWeb dataset into JSONL format and create train/val/test splits.

    This command downloads the dataset from Hugging Face, converts it to JSONL format,
    creates multiple versions with different score transformations, and splits the data
    into train/validation/test sets.
    """
    # download data and create single score file
    convert_hf_dataset_to_jsonl(
        hf_dataset_name=hf_dataset_name,
        output_dir_path=output_dir_path,
        hf_dataset_split=hf_dataset_split,
    )


@main.command(name="create_train_val_test_split")
@click.option(
    "--input_file_path",
    type=click_pathlib.Path(exists=False),
    required=True,
    help="Path to input file.",
)
@click.option(
    "--output_dir_path",
    type=click_pathlib.Path(exists=False),
    required=True,
    help="Path to output directory.",
)
@click.option(
    "--split_ratio",
    type=str,
    help="Comma seprated train, validation, test split raio.",
)
def create_train_val_test_split_cli(
    input_file_path: Path,
    output_dir_path: Path,
    split_ratio: str,
):
    train_ratio, val_ratio, test_ratio = (float(ratio) for ratio in split_ratio.split(","))
    split_dataset(
        input_file_path=input_file_path,
        output_dir_path=output_dir_path,
        train_ratio=train_ratio,
        val_ratio=val_ratio,
        test_ratio=test_ratio,
    )


@click.command(name="apply_score_transforms")
@click.option(
    "--input_file_path",
    type=click_pathlib.Path(exists=False, resolve_path=True),
    required=True,
    help="Path to input file.",
)
@click.option(
    "--output_file_path",
    type=click_pathlib.Path(exists=False, resolve_path=True),
    required=True,
    help="Path to input file.",
)
def apply_score_transforms_cli(input_file_path: Path, output_file_path: Path) -> None:
    """CLI command to apply score transformations and save results."""

    def get_transform_functions():
        """Returns a list of transformation functions for scores."""
        return [
            # TODO: Assign names to the transformations
            ("shift_up_capped", lambda x: min(x + 1, 5)),  # Shift up by 1, cap at 5
            ("add_noise_clamped", lambda x: min(max(x + random.uniform(-0.5, 0.5), 0), 5)),  # Add noise, clamp to [0,5]
            ("binary_threshold", lambda x: 1 if x >= 3 else 0),  # Binary threshold at 3
        ]

    # Apply transformations
    apply_score_transforms(
        input_file_path=input_file_path,
        output_path=output_file_path,
        transform_fns=get_transform_functions(),
    )


def _get_translator_helper(translation_service: str, ignore_tag_text: Optional[str] = None):
    translation_service_type = TranslationServiceType[translation_service]
    return TranslatorFactory.get_translator(
        translation_service_type=translation_service_type, ignore_tag_text=ignore_tag_text
    )


def _get_target_language_codes_list_helper(target_language_codes: str) -> list[str]:
    return [lang_code.strip().lower() for lang_code in target_language_codes.split(",")]


@main.command(name="inference_pipeline")
@click.option(
    "--config_file_path",
    type=click_pathlib.Path(exists=True),
    required=True,
    help="Path to a file with the YAML config file.",
)
def entry_inference_pipeline(config_file_path: Path):
    run_pipeline(config_file_path)


if __name__ == "__main__":
    main()<|MERGE_RESOLUTION|>--- conflicted
+++ resolved
@@ -1,9 +1,6 @@
 import hashlib
 import os
-<<<<<<< HEAD
-=======
 import random
->>>>>>> 265d8dae
 from datetime import datetime
 from pathlib import Path
 from typing import Optional
@@ -271,12 +268,8 @@
 @click.option(
     "--min_metrics",
     type=str,
-<<<<<<< HEAD
-    help="Comma-separated list of metrics for which lower is better. All other metrics are considered to be better when higher.",  # noqa
-=======
     help="Comma-separated list of metrics for which lower is better."
     + "All other metrics are considered to be better when higher.",
->>>>>>> 265d8dae
 )
 def collect_ir_metrics_cli(input_directory: Path, output_directory: Path, min_metrics: str):
     """CLI command to evaluate prompt-based annotations and compute inter-rater reliability metrics."""
