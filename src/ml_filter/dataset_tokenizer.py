--- conflicted
+++ resolved
@@ -80,21 +80,11 @@
             annotation_dir_path = Path(annotation_dir_path)
             disable_progress_bar()
             for i, path in tqdm(enumerate(file_path.glob("**/*.jsonl"))):
-<<<<<<< HEAD
 
                 if not self._check_language(path, language):
                     continue
                 
-                new_dataset = load_dataset(
-                    "json",
-                    data_files=[str(path)],
-                    split=split,
-                    cache_dir=cache_dir,
-                )
-                new_dataset = new_dataset.select_columns(["text", "id"])
-=======
                 new_dataset = Dataset.from_pandas(pd.read_json(str(path), lines=True)[["text", "id"]])
->>>>>>> 3ed60fd7
                 annotation_paths = self.get_annotation_paths(path, annotation_dir_path, self.annotation_names)
                 for annotation_path, prefix in zip(annotation_paths, self.annotation_names):
                     annotation_dataset = Dataset.from_pandas(
