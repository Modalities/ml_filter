--- conflicted
+++ resolved
@@ -144,16 +144,9 @@
         annotation = Annotation(
             document_id=processed_document_variations[0].document_id,
             meta_information=MetaInformation(
-<<<<<<< HEAD
-                prompt_name=processed_document_variations[0].prompt,
-                # TODO
-                prompt_lang="en",
-                model_name=self.llm_rest_client.model_name,
-=======
                 prompt_name=processed_document_variations[0].prompt_name,
                 prompt_lang=processed_document_variations[0].language,
-                model=self.llm_rest_client.model_name,
->>>>>>> 79559724
+                model_name=self.llm_rest_client.model_name,
                 raw_data_file_path=str(processed_document_variations[0].raw_data_file_path),
             ),
         )
