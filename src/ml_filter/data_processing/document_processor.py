--- conflicted
+++ resolved
@@ -124,7 +124,6 @@
         return termination_signals
 
     def _write_results(self, output_file: str):
-<<<<<<< HEAD
         with open(output_file, "w") as f:
             while True:
                 results = self.result_queue.get()
@@ -133,12 +132,6 @@
                 for result in results:
                     json.dump(result, f)
                     f.write("\n")
-=======
-        """Write results to the output file, handling termination signals."""
-        termination_signals = 0
-        with open(output_file, "w") as f:
-            termination_signals = self._process_results(f, termination_signals)
->>>>>>> af6c740e
 
     def run(self, documents: Iterable):
         """Runs the document processor.
@@ -163,9 +156,6 @@
             p.start()
         for p in processor_threads:
             p.join()
-            if p.exitcode != 0:
-                print(f"Process {p.pid} terminated with exit code {p.exitcode}. Exiting main process.")
-                sys.exit(1)  # Exit the main process with a failure code
 
         # Stop the writer process.
         # We only need to put once None in the queue because all processor threads already joined
