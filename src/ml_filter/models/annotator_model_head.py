from abc import ABC, abstractmethod

import torch
import torch.nn as nn


class AnnotatorHead(nn.Module, ABC):
    """Abstract base class for annotator heads."""

    @abstractmethod
    def forward(self, x: torch.Tensor) -> torch.Tensor:
        """Applies the head's transformation.

        Args:
            x (torch.Tensor): Input tensor of shape (batch_size, input_dim).

        Returns:
            torch.Tensor: Output tensor.
        """
        raise NotImplementedError("AnnotatorHead subclasses must implement the forward method.")


class MultiTargetRegressionHead(AnnotatorHead):
    """Head for multi-target regression tasks."""

    def __init__(
        self,
        input_dim: int,
        hidden_dim: int,
        num_prediction_tasks: int,
        use_bias: bool = True,
    ):
        """Initializes the multi-target regression head.

        Args:
            input_dim (int): Number of input features from the encoder.
            num_prediction_tasks (int): Number of regression tasks.
            use_bias (bool, optional): Whether to include a bias term in the linear layer. Defaults to True.
        """
        super().__init__()
        self.mlp = nn.Sequential(
            nn.Linear(input_dim, hidden_dim, bias=use_bias),
            nn.ReLU(),
            nn.Linear(hidden_dim, num_prediction_tasks, bias=use_bias),
        )

    def forward(self, x: torch.Tensor) -> torch.Tensor:
        """Applies the regression head to the input tensor.

        Args:
            x (Tensor): Input tensor of shape `(batch_size, input_dim)`.

        Returns:
<<<<<<< HEAD
            Tensor: Regression output tensor of shape `(batch_size, num_targets)`.
=======
            Tensor: Regression output tensor of shape `(batch_size, num_prediction_tasks)`.
>>>>>>> 2ccf19bd
        """
        return self.mlp(x)<|MERGE_RESOLUTION|>--- conflicted
+++ resolved
@@ -51,10 +51,6 @@
             x (Tensor): Input tensor of shape `(batch_size, input_dim)`.
 
         Returns:
-<<<<<<< HEAD
-            Tensor: Regression output tensor of shape `(batch_size, num_targets)`.
-=======
             Tensor: Regression output tensor of shape `(batch_size, num_prediction_tasks)`.
->>>>>>> 2ccf19bd
         """
         return self.mlp(x)