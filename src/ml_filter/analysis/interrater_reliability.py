import json
import logging
import statistics
from collections import Counter
from itertools import combinations
from pathlib import Path

import krippendorff
import matplotlib.pyplot as plt
import numpy as np
import pandas as pd
<<<<<<< HEAD
from scipy.stats import kendalltau, spearmanr
from sklearn.metrics import cohen_kappa_score
=======
import seaborn as sns
from scipy.stats import spearmanr, kendalltau
from sklearn.metrics import cohen_kappa_score, f1_score
>>>>>>> 194c514d
from statsmodels.stats.inter_rater import fleiss_kappa

from ml_filter.analysis.plot_score_distributions import plot_confusion_matrix
from ml_filter.analysis.utils import custom_round, get_common_docs, get_document_scores_df
from ml_filter.utils.logging import get_logger

logger = get_logger(name=__name__, level=logging.INFO)  # Set up logging


def prepare_fleiss_data(scores: list[list[int]]) -> np.ndarray:
    """
    Prepares data for computing Fleiss' Kappa by transforming scores into a matrix format.

    Args:
        scores (list[list[int]]): A list where each sublist contains scores assigned by raters.

    Returns:
        np.ndarray: A 2D matrix where rows correspond to items and columns represent score frequencies.
    """
    max_score = max(max(scores) for scores in scores)
    fleiss_data = np.zeros((len(scores), max_score + 1))
    for i, scores in enumerate(scores):
        for score in scores:
            fleiss_data[i, score] += 1
    return fleiss_data


def compute_annotator_correlation(all_score_pairs: list[list[float]], metric: str) -> float:
    """
    Computes the correlation between two annotators' scores.

    Args:
        all_score_pairs (list[list[float]]): List of [annotator1_score, annotator2_score] per item.
        metric (str): Correlation metric: "spearman", "kendall", or "cohen".

    Returns:
        float: Correlation score between the two annotators.
    """
    scores = np.array(all_score_pairs)
    if scores.shape[1] != 2:
        raise ValueError(f"Expected exactly 2 annotators, got {scores.shape[1]}")

    rater1_scores, rater2_scores = scores[:, 0], scores[:, 1]

    if metric == "spearman":
        correlation, _ = spearmanr(rater1_scores, rater2_scores)
    elif metric == "kendall":
        correlation, _ = kendalltau(rater1_scores, rater2_scores)
    elif metric == "cohen":
        correlation = cohen_kappa_score(rater1_scores, rater2_scores)
    else:
        raise ValueError(f"Unsupported metric: {metric}")

    return correlation


# TODO: Remove
# def compute_pairwise_correlations(all_score_pairs: list[list[float]], metric: str) -> float:
#     """
#     Computes the average pairwise correlation between raters' scores.

#     Args:
#         scores (list[list[float]]): A list where each sublist contains scores from all raters for one item.
#         metric (str): The correlation metric to use ("spearman", "kendall", or "cohen").

#     Returns:
#         float: The average pairwise correlation score.
#     """
#     num_annotators = len(all_score_pairs[0])
#     results = []

#     for i in range(num_annotators):
#         for j in range(i + 1, num_annotators):
#             rater1 = [score_pair[i] for score_pair in all_score_pairs]
#             rater2 = [score_pair[j] for score_pair in all_score_pairs]
#             if metric == 'spearman':
#                 correlation, _ = spearmanr(rater1, rater2)
#             elif metric == 'kendall':
#                 correlation, _ = kendalltau(rater1, rater2)
#             elif metric == "cohen":
#                 correlation = cohen_kappa_score(rater1, rater2)
#             results.append(correlation)
#     return np.mean(results)


def compute_krippendorffs_alpha(scores: list[list[float]]) -> float:
    """
    Computes Krippendorff's Alpha, a measure of inter-rater reliability.

    Args:
        scores (list[list[float]]): A list where each sublist contains scores assigned by all raters for one item.

    Returns:
        float: The Krippendorff's Alpha score.
    """
    flattened_scores = np.array(scores).T  # Transpose for Krippendorff's input
    return krippendorff.alpha(reliability_data=flattened_scores, level_of_measurement="ordinal")


def compute_doc_level_variation(all_score_pairs: list[list[int]], document_ids: list[str]) -> dict:
    """
    Computes variation in scores at the document level.

    Args:
        scores (list[list[int]]): A list where each sublist contains scores for a single document.
        document_ids (list[str]): A list of document IDs corresponding to `scores`.

    Returns:
        dict: A dictionary containing variation statistics (mean, standard deviation, counts, etc.).
    """
    score_vars = []
    for score_pair in all_score_pairs:
        score_var = max(score_pair) - min(score_pair)
        score_vars.append(score_var)

    results = {k: v for k, v in zip(document_ids, score_vars)}
    counter = Counter(results.values())
    results["counts"] = {key: counter[key] for key in sorted(counter)}
    results["mean"] = statistics.mean(score_vars)
    results["stdev"] = statistics.stdev(score_vars)

    return results


<<<<<<< HEAD
# TODO: Fix naming: One of the annotators is the ground truth
def compute_accuracy_mae_mse_against_gt(
    ground_truth_scores: list[int], predicted_scores: list[int]
) -> dict[str, float]:
    """Computes accuracy, mean absolute error (MAE), and mean squared error (MSE) against ground truth.
    Args:
        ground_truth_scores (list[int]): A list of ground truth scores.
        predicted_scores (list[int]): A list of predicted scores.
    Returns:
        dict[str, float]: A dictionary containing accuracy, MAE, and MSE.

    Raises:
        ValueError: If the lengths of the input lists are not equal.
    """

    if len(ground_truth_scores) != len(predicted_scores):
        raise ValueError("The number of predictions and labels must be equal.")

    total_num_samples = len(ground_truth_scores)
    gt_scores_rounded = [custom_round(score) for score in ground_truth_scores]
    predicted_scores_rounded = [custom_round(score) for score in predicted_scores]
    acc = sum(1 for s_0, s_1 in zip(gt_scores_rounded, predicted_scores_rounded) if s_0 == s_1) / total_num_samples
    mae = sum(abs(a - b) for a, b in zip(ground_truth_scores, predicted_scores)) / total_num_samples
    squared_diffs = [(a - b) ** 2 for a, b in zip(ground_truth_scores, predicted_scores)]
    mse = sum(squared_diffs) / total_num_samples

    return {"acc": acc, "mae": mae, "mse": mse}


=======
def compute_gt_metrics(
    y_true: list[int],
    y_pred: list[int],
    labels: list[int],
) -> dict[str, float]:
    """
    Computes metrics comparing predictions to ground truth.
    
    Args:
        y_true (list[int]): True values.
        y_pred (list[int]): Predicted values.
        labels (list[int]): The list of possible labels.
    
    Returns:
        dict[str, float]: A dictionary containing the computed metrics.
    """      
    if len(y_true) != len(y_pred):
        raise ValueError("The number of predictions and labels must be equal.")
    
    # Round labels and predictions
    y_pred_rounded = [round(score) for score in y_pred]
    y_true_rounded = [round(score) for score in y_true] 
    
    # compute accuracy, mae and mse
    gt_metrics = dict()
    gt_metrics["Acc"] = sum(1 for s1, s2 in zip(y_true_rounded, y_pred_rounded) if s1 == s2) / len(y_pred_rounded)
    gt_metrics["MAE"] = sum(abs(a - b) for a, b in zip(y_true, y_pred)) / len(y_pred)
    squared_diffs = [(a - b) ** 2 for a, b in zip(y_true, y_pred)]
    gt_metrics["MSE"] = sum(squared_diffs) / len(squared_diffs)
    
    # compute accuracy per class
    class_accuracies = compute_accuracy_per_class(
        y_true=y_true_rounded,
        y_pred=y_pred_rounded,
        labels=labels
    )
    for c in labels:
        gt_metrics[f"CA-{c}"] = class_accuracies[c]    
        
    # Compute Macro and Micro F1-scores
    gt_metrics["Macro-F1"] = f1_score(y_true_rounded, y_pred_rounded, average="macro")
    gt_metrics["Micro-F1"] = f1_score(y_true_rounded, y_pred_rounded, average="micro")

    # Compute F1 score for each class
    class_f1_scores = f1_score(y_true_rounded, y_pred_rounded, average=None)
    for c, f1 in zip(labels, class_f1_scores):
        gt_metrics[f"F1-{c}"] = f1
        
    return gt_metrics
    
    
>>>>>>> 194c514d
def plot_invalid_docs_histogram(
    correct_scores_of_invalid_docs: list[int], output_file_path: Path, annotator_name: str
) -> None:
    """
    Plots a histogram of the correct scores for invalid documents.

    Args:
        correct_scores_of_invalid_docs (list[int]): A list of correct scores for invalid documents.
        output_file_path (Path): The path to save the histogram plot.
        annotator_name (str): The name of the annotator.

    Returns:
        None
    """
    plt.figure(figsize=(10, 6))
    plt.hist(correct_scores_of_invalid_docs, bins=[0, 0.5, 1.5, 2.5, 3.5, 4.5, 5.5], alpha=0.5, edgecolor="black")
    plt.xlabel("Scores")
    plt.ylabel("Frequency")
    plt.title(f"Histogram of Invalid Scores for {annotator_name}")
    plt.grid(True)
    plt.savefig(output_file_path)
<<<<<<< HEAD


def compute_confusion_matrix(
    gt_labels: list[int], valid_labels: list[int], predictions: list[int]
=======
    
    
def compute_confusion_matrix(
    y_true: list[int],
    y_pred: list[int],
    output_file_path: Path,
    annotator_name: str,
    lang: str,
>>>>>>> 194c514d
) -> dict[int, dict[int, int]]:
    """
    Computes the confusion matrix for the given ground truth labels and predictions.

    Args:
<<<<<<< HEAD
        gt_labels (list[int]): A list of ground truth labels.
        valid_labels (list[int]): A list of valid labels.
        predictions (list[int]): A list of predicted labels.
=======
        y_true (list[int]): The ground truth labels.
        y_pred (list[int]): The predicted labels.
        output_file_path (Path): The path to save the confusion matrix plot.
        annotator_name (str): The name of the annotator.
        lang (str): The language of the documents.
>>>>>>> 194c514d

    Returns:
        dict[int, dict[int, int]]: A confusion matrix represented as a dictionary.
    """
<<<<<<< HEAD
    predictions = [p if p != "invalid" else -1 for p in predictions]

    # -1 is used for invalid predictions
    all_labels = [-1] + valid_labels
    cm_dict = {valid_label: {label: 0 for label in all_labels} for valid_label in valid_labels}

    for gt_label, prediction in zip(gt_labels, predictions):
        cm_dict[gt_label][prediction] += 1

=======
    y_pred = [p if p != "invalid" else -1 for p in y_pred]
    
    label_classes = list(range(6))
    pred_classes = [-1] + label_classes
    cm_dict = {label: {pred: 0 for pred in pred_classes} for label in label_classes}
    
    for l, p in zip(y_true, y_pred):
        cm_dict[l][p] += 1
    
    # Convert cm_dict to a 2D list
    cm_array = [[cm_dict[label][pred] for pred in pred_classes] for label in label_classes]

    # Convert the 2D list to a NumPy array
    cm_array = np.array(cm_array)
    
    # Plot the confusion matrix
    plt.figure(figsize=(10, 6))
        
    # Normalize the confusion matrix
    cm_normalized = cm_array.astype('float') / cm_array.sum(axis=1)[:, np.newaxis]
    xlabels = [p if p != -1 else "invalid" for p in pred_classes]
    sns.heatmap(cm_normalized, annot=True, fmt='.2f', cmap='Blues', xticklabels=xlabels, yticklabels=label_classes)
    plt.xlabel('Predicted')
    plt.ylabel('True')
    plt.title(f'Confusion Matrix for {annotator_name} and language {lang}')
    plt.savefig(output_file_path)
    plt.show()
    
>>>>>>> 194c514d
    return cm_dict


def compute_threshold_agreement(scores: list[tuple[int, int]], threshold: float) -> float:
    """
    Computes the threshold-based agreement between two sets of scores.
    Args:
        scores (list[tuple[int, int]]): A list of tuples containing scores from two annotators.
        threshold (float): The threshold value for agreement.
    Returns:
        float: The threshold-based agreement score.
    """
    above_or_equal_threshold = sum(1 for score_0, score_1 in scores if score_0 >= threshold and score_1 >= threshold)
    below_threshold = sum(1 for score_0, score_1 in scores if score_0 < threshold and score_1 < threshold)
    return (above_or_equal_threshold + below_threshold) / len(scores)


def compute_accuracy_per_class(
    labels: list[int],
    y_true: list[int],
    y_pred: list[int]
) -> dict[int, float]:
    """
    Computes the accuracy per class for the given scores.
    Args:
        labels (list[int]): The list of possible labels.
        y_true (list[int]): True values.
        y_pred (list[int]): Predicted values.
    Returns:
        dict: A dictionary containing the accuracy for each class.
    """
    class_accuracies = {}
    for c in labels:
        total = sum(1 for score in y_true if score == c)
        correct = sum(1 for p, t in zip(y_pred, y_true) if p == c and t == c)
        class_accuracies[c] = correct / total if total > 0 else 0.0
    return class_accuracies


def compute_metrics(
    num_total_docs: int,
    valid_docs_df: pd.DataFrame,
    thresholds: list[float]
) -> dict:
    """
    Computes various inter-rater reliability metrics.

    Args:
        num_total_docs (int): The total number of documents.
        valid_docs_df (pd.DataFrame): The DataFrame containing valid document scores.
        thresholds (list[float]): A list of thresholds for computing agreement metrics.

    Returns:
        dict: A dictionary containing the computed metrics.
    """
    # prepare data
    valid_scores = list(zip(valid_docs_df["score_0"], valid_docs_df["score_1"]))
    rounded_valid_scores = list(zip(valid_docs_df["rounded_score_0"], valid_docs_df["rounded_score_1"]))

    # compute metrics
    fleiss_data = prepare_fleiss_data(rounded_valid_scores)
    fk = fleiss_kappa(fleiss_data, method="fleiss")
    spearman_corr = compute_annotator_correlation(valid_scores, metric="spearman")
    kendall_corr = compute_annotator_correlation(valid_scores, metric="kendall")
    cohen_kappa = compute_annotator_correlation(rounded_valid_scores, metric="cohen")
    kripp_alpha = compute_krippendorffs_alpha(valid_scores)
<<<<<<< HEAD
    # TODO: What is the interpretation of this metric?
    # doc_vars = compute_doc_level_variation(rounded_valid_scores, valid_docs_df["doc_id"].tolist())

=======
    doc_vars = compute_doc_level_variation(rounded_valid_scores, valid_docs_df["doc_id"].tolist())
     
>>>>>>> 194c514d
    # Store results
    metrics = dict()
    metrics["metrics"] = {
        "Fleiss": fk,
        "Cohen": cohen_kappa,
        "Spearman": spearman_corr,
        "Kendall": kendall_corr,
        "Krippendorff": kripp_alpha,
        "Invalid": num_total_docs - len(valid_docs_df),
    }
<<<<<<< HEAD
    # TODO: What is the interpretation of this metric?
    # metrics["Variation per Document"] = doc_vars
    for threshold in thresholds:
        metrics["metrics"][f"TA-{threshold}"] = compute_threshold_agreement(valid_scores, threshold)

    class_accuracies = compute_accuracy_per_class(rounded_valid_scores)
    for c in class_accuracies:
        metrics["metrics"][f"CA_{c}"] = class_accuracies[c]
=======
    
    # add variation per document
    metrics["Variation per Document"] = doc_vars
    for threshold in thresholds:
        metrics["metrics"][f"TA-{threshold}"] = compute_threshold_agreement(valid_scores, threshold)
        
>>>>>>> 194c514d
    return metrics


def compare_annotator_to_gt(
    annotators: list[str],
    valid_docs_df: pd.DataFrame,
    common_docs_df: pd.DataFrame,
    valid_labels: list[float],
    metrics: dict,
    output_dir: Path,
    lang: str,
    labels: list[int],
) -> dict:
    """
    Compares annotator annotations to ground truth annotations and computes additional metrics.

    Args:
        annotators (list[str]): A list of annotator names.
        valid_docs_df (pd.DataFrame): The DataFrame containing valid document scores.
        common_docs_df (pd.DataFrame): The DataFrame containing common document scores.
        metrics (dict): A dictionary to store the computed metrics.
        output_dir (Path): The directory to save the output files.
        lang (str): The language of the documents.
        labels (list[int]): The list of possible labels.

    Returns:
        dict: The updated metrics dictionary.
    """
    # in this case there is only one annotator, the other one is the ground truth

    ground_truth_scores = None
    predicted_scores = None

    if annotators[0] == "gt":
        annotator_idx = 1
        gt_idx = 0
<<<<<<< HEAD
        ground_truth_scores = valid_docs_df["score_0"].to_list()
        predicted_scores = valid_docs_df["score_1"].to_list()
    else:
        annotator_idx = 0
        gt_idx = 1
        ground_truth_scores = valid_docs_df["score_1"].to_list()
        predicted_scores = valid_docs_df["score_0"].to_list()

=======
        y_true = valid_docs_df["score_0"].to_list()
        y_pred = valid_docs_df["score_1"].to_list()
    else:
        annotator_idx = 0
        gt_idx = 1
        y_true = valid_docs_df["score_1"].to_list()
        y_pred = valid_docs_df["score_0"].to_list()
>>>>>>> 194c514d
    annotator_name = annotators[annotator_idx]

    # compute accuracy, mae and mse against ground truth
<<<<<<< HEAD
    gt_metrics = compute_accuracy_mae_mse_against_gt(
        ground_truth_scores=ground_truth_scores,
        predicted_scores=predicted_scores,
    )
    metrics["metrics"]["Acc"] = gt_metrics["acc"]
    metrics["metrics"]["MAE"] = gt_metrics["mae"]
    metrics["metrics"]["MSE"] = gt_metrics["mse"]

=======
    gt_metrics = compute_gt_metrics(
        y_true=y_true, 
        y_pred=y_pred,
        labels=labels,
    )
    metrics["metrics"].update(gt_metrics)  
    
>>>>>>> 194c514d
    # plot the distribution of invalid scores
    invalid_docs_df = common_docs_df[common_docs_df[f"score_{annotator_idx}"] == "invalid"]

    # compute confusion matrix
    cm = compute_confusion_matrix(
        gt_labels=common_docs_df[f"rounded_score_{gt_idx}"].to_list(),
        valid_labels=[int(valid_label) for valid_label in valid_labels],
        predictions=common_docs_df[f"rounded_score_{annotator_idx}"].to_list(),
    )

    metrics["CM"] = cm

    # Plot results
    plot_confusion_matrix(
        cm_dict=cm,
        annotator_name=annotator_name,
        output_file_path=output_dir / f"confusion_matrix_{annotator_name}_gt.png",
        valid_labels=[int(valid_label) for valid_label in valid_labels],
    )

    plot_invalid_docs_histogram(
        correct_scores_of_invalid_docs=invalid_docs_df[f"score_{gt_idx}"].to_list(),
        output_file_path=output_dir / f"histogram_{annotator_name}_invalid_scores.png",
<<<<<<< HEAD
=======
        annotator_name=annotator_name
    )
    
    # compute confusion matrix                
    cm = compute_confusion_matrix(
        y_true=common_docs_df[f"rounded_score_{gt_idx}"].to_list(),
        y_pred=common_docs_df[f"rounded_score_{annotator_idx}"].to_list(),
        output_file_path=output_dir / f"confusion_matrix_{annotator_name}_gt.png",
>>>>>>> 194c514d
        annotator_name=annotator_name,
        lang=lang,
    )

    return metrics


def compute_interrater_reliability_metrics(
    file_paths: list[Path],
    output_dir: Path,
<<<<<<< HEAD
    valid_labels: list[float],
    aggregation_strategy: str,
=======
    labels: list[int],
    aggregation: str,
>>>>>>> 194c514d
    thresholds: list[float],
    lang: str,
) -> None:
    """
    Computes various inter-rater reliability metrics and writes results to a JSON file.

    Args:
        file_paths (list[Path, ...]): A list of file paths containing annotation scores in JSONL format.
        output_dir (Path): The output path to save computed metrics as a JSON file.
<<<<<<< HEAD
        valid_labels (list[float]): The list of valid labels.
        aggregation_strategy (str): Specifies how scores for a document from the same file are aggregated.
=======
        labels (list[int]): The list of possible labels.
        aggregation (str): Specifies how scores for a document from the same file are aggregated.
>>>>>>> 194c514d
            Supported values:
            - "mean": Compute the average score.
            - "max": Use the maximum score.
            - "min": Use the minimum score.
            - "majority": Use the score that was voted the most. If there is a tie, take the average of the winners.
        thresholds (list[float]): A list of thresholds for computing agreement metrics.
        lang (str): The language of the documents.
        
    Raises:
        ValueError: If invalid parameter combinations are provided.

    Returns:
        None
    """
    output_dir.mkdir(exist_ok=True, parents=True)
    document_scores_df = get_document_scores_df(
        input_file_paths=file_paths,
        aggregation_strategy=aggregation_strategy,
        valid_labels=valid_labels,
    )
    metrics = dict()
    annotator_list = list(document_scores_df["annotator"].unique())
    if len(annotator_list) != 2:
        raise ValueError(f"Expected exactly 2 annotators, but found {len(annotator_list)}: {annotator_list}")
    for annotator_0, annotator_1 in combinations(annotator_list, 2):
        # TODO: Do do we deal with the case where for different annotators have different number of documents?
        # filter on documents that are annotated by both annotators and filter out invalid scores
        common_docs_df = get_common_docs(document_scores_df, annotator_0, annotator_1)
        valid_docs_df = common_docs_df[
            (common_docs_df["score_0"] != "invalid") & (common_docs_df["score_1"] != "invalid")
        ]

        # compute metrics
        metrics = compute_metrics(
            num_total_docs=len(common_docs_df),
            valid_docs_df=valid_docs_df,
            thresholds=thresholds,
        )

        # compute additional metrics if one of the annotators is the ground truth
        annotators = [annotator_0, annotator_1]
        if "gt" in annotators:
            metrics = compare_annotator_to_gt(
                annotators=annotators,
                valid_docs_df=valid_docs_df,
                common_docs_df=common_docs_df,
                valid_labels=valid_labels,
                metrics=metrics,
                output_dir=output_dir,
<<<<<<< HEAD
=======
                lang=lang,
                labels=labels,
>>>>>>> 194c514d
            )

        # save results
        output_file_path = output_dir / f"ir_{annotator_0}_{annotator_1}.json"
        with output_file_path.open("w") as f:
            json.dump(metrics, f, indent=4)<|MERGE_RESOLUTION|>--- conflicted
+++ resolved
@@ -9,14 +9,8 @@
 import matplotlib.pyplot as plt
 import numpy as np
 import pandas as pd
-<<<<<<< HEAD
 from scipy.stats import kendalltau, spearmanr
-from sklearn.metrics import cohen_kappa_score
-=======
-import seaborn as sns
-from scipy.stats import spearmanr, kendalltau
 from sklearn.metrics import cohen_kappa_score, f1_score
->>>>>>> 194c514d
 from statsmodels.stats.inter_rater import fleiss_kappa
 
 from ml_filter.analysis.plot_score_distributions import plot_confusion_matrix
@@ -26,20 +20,20 @@
 logger = get_logger(name=__name__, level=logging.INFO)  # Set up logging
 
 
-def prepare_fleiss_data(scores: list[list[int]]) -> np.ndarray:
+def prepare_fleiss_data(all_score_pairs: list[list[int]]) -> np.ndarray:
     """
     Prepares data for computing Fleiss' Kappa by transforming scores into a matrix format.
 
     Args:
-        scores (list[list[int]]): A list where each sublist contains scores assigned by raters.
+        list_of_score_pairs: (list[list[int]]): A list where each sublist contains scores assigned by raters.
 
     Returns:
         np.ndarray: A 2D matrix where rows correspond to items and columns represent score frequencies.
     """
-    max_score = max(max(scores) for scores in scores)
-    fleiss_data = np.zeros((len(scores), max_score + 1))
-    for i, scores in enumerate(scores):
-        for score in scores:
+    max_score = max(max(score_pair) for score_pair in all_score_pairs)
+    fleiss_data = np.zeros((len(all_score_pairs), max_score + 1))
+    for i, score_pair in enumerate(all_score_pairs):
+        for score in score_pair:
             fleiss_data[i, score] += 1
     return fleiss_data
 
@@ -141,91 +135,68 @@
     return results
 
 
-<<<<<<< HEAD
-# TODO: Fix naming: One of the annotators is the ground truth
-def compute_accuracy_mae_mse_against_gt(
-    ground_truth_scores: list[int], predicted_scores: list[int]
+def compute_gt_metrics(
+    ground_truth_scores: list[int],
+    predicted_scores: list[int],
+    valid_labels: list[int],
 ) -> dict[str, float]:
-    """Computes accuracy, mean absolute error (MAE), and mean squared error (MSE) against ground truth.
-    Args:
-        ground_truth_scores (list[int]): A list of ground truth scores.
-        predicted_scores (list[int]): A list of predicted scores.
-    Returns:
-        dict[str, float]: A dictionary containing accuracy, MAE, and MSE.
-
-    Raises:
-        ValueError: If the lengths of the input lists are not equal.
-    """
-
-    if len(ground_truth_scores) != len(predicted_scores):
-        raise ValueError("The number of predictions and labels must be equal.")
-
-    total_num_samples = len(ground_truth_scores)
-    gt_scores_rounded = [custom_round(score) for score in ground_truth_scores]
-    predicted_scores_rounded = [custom_round(score) for score in predicted_scores]
-    acc = sum(1 for s_0, s_1 in zip(gt_scores_rounded, predicted_scores_rounded) if s_0 == s_1) / total_num_samples
-    mae = sum(abs(a - b) for a, b in zip(ground_truth_scores, predicted_scores)) / total_num_samples
-    squared_diffs = [(a - b) ** 2 for a, b in zip(ground_truth_scores, predicted_scores)]
-    mse = sum(squared_diffs) / total_num_samples
-
-    return {"acc": acc, "mae": mae, "mse": mse}
-
-
-=======
-def compute_gt_metrics(
-    y_true: list[int],
-    y_pred: list[int],
-    labels: list[int],
-) -> dict[str, float]:
     """
     Computes metrics comparing predictions to ground truth.
-    
+
     Args:
         y_true (list[int]): True values.
         y_pred (list[int]): Predicted values.
         labels (list[int]): The list of possible labels.
-    
+
     Returns:
         dict[str, float]: A dictionary containing the computed metrics.
-    """      
-    if len(y_true) != len(y_pred):
+    """
+    if len(ground_truth_scores) != len(predicted_scores):
         raise ValueError("The number of predictions and labels must be equal.")
-    
+
+    total_num_samples = len(ground_truth_scores)
+
     # Round labels and predictions
-    y_pred_rounded = [round(score) for score in y_pred]
-    y_true_rounded = [round(score) for score in y_true] 
-    
+    predictions_rounded = [custom_round(score) for score in predicted_scores]
+    ground_truth_rounded = [custom_round(score) for score in ground_truth_scores]
+
+    assert (
+        len(predictions_rounded) == total_num_samples
+    ), f"Expected {total_num_samples} predictions, got {len(predictions_rounded)}"
+
     # compute accuracy, mae and mse
     gt_metrics = dict()
-    gt_metrics["Acc"] = sum(1 for s1, s2 in zip(y_true_rounded, y_pred_rounded) if s1 == s2) / len(y_pred_rounded)
-    gt_metrics["MAE"] = sum(abs(a - b) for a, b in zip(y_true, y_pred)) / len(y_pred)
-    squared_diffs = [(a - b) ** 2 for a, b in zip(y_true, y_pred)]
-    gt_metrics["MSE"] = sum(squared_diffs) / len(squared_diffs)
-    
+    gt_metrics["Acc"] = (
+        sum(1 for s1, s2 in zip(ground_truth_rounded, predictions_rounded) if s1 == s2) / total_num_samples
+    )
+    gt_metrics["MAE"] = sum(abs(a - b) for a, b in zip(ground_truth_scores, predicted_scores)) / total_num_samples
+    squared_diffs = [(a - b) ** 2 for a, b in zip(ground_truth_scores, predicted_scores)]
+    gt_metrics["MSE"] = sum(squared_diffs) / total_num_samples
+
     # compute accuracy per class
     class_accuracies = compute_accuracy_per_class(
-        y_true=y_true_rounded,
-        y_pred=y_pred_rounded,
-        labels=labels
-    )
-    for c in labels:
-        gt_metrics[f"CA-{c}"] = class_accuracies[c]    
-        
+        ground_truth_scores=ground_truth_rounded, predicted_scores=predictions_rounded, valid_labels=valid_labels
+    )
+    for valid_label in valid_labels:
+        gt_metrics[f"CA-{valid_label}"] = class_accuracies[valid_label]
+
     # Compute Macro and Micro F1-scores
-    gt_metrics["Macro-F1"] = f1_score(y_true_rounded, y_pred_rounded, average="macro")
-    gt_metrics["Micro-F1"] = f1_score(y_true_rounded, y_pred_rounded, average="micro")
+    gt_metrics["Macro-F1"] = f1_score(ground_truth_rounded, predictions_rounded, average="macro")
+    gt_metrics["Micro-F1"] = f1_score(ground_truth_rounded, predictions_rounded, average="micro")
 
     # Compute F1 score for each class
-    class_f1_scores = f1_score(y_true_rounded, y_pred_rounded, average=None)
-    for c, f1 in zip(labels, class_f1_scores):
-        gt_metrics[f"F1-{c}"] = f1
-        
+    class_f1_scores = f1_score(ground_truth_rounded, predictions_rounded, average=None)
+    for valid_label, f1 in zip(valid_labels, class_f1_scores):
+        gt_metrics[f"F1-{valid_label}"] = f1
+
     return gt_metrics
-    
-    
->>>>>>> 194c514d
+
+
 def plot_invalid_docs_histogram(
-    correct_scores_of_invalid_docs: list[int], output_file_path: Path, annotator_name: str
+    correct_scores_of_invalid_docs: list[int],
+    output_file_path: Path,
+    annotator_name: str,
+    language: str,
 ) -> None:
     """
     Plots a histogram of the correct scores for invalid documents.
@@ -242,45 +213,25 @@
     plt.hist(correct_scores_of_invalid_docs, bins=[0, 0.5, 1.5, 2.5, 3.5, 4.5, 5.5], alpha=0.5, edgecolor="black")
     plt.xlabel("Scores")
     plt.ylabel("Frequency")
-    plt.title(f"Histogram of Invalid Scores for {annotator_name}")
+    plt.title(f"Histogram of Invalid Scores for {annotator_name} and langauge {language}.")
     plt.grid(True)
     plt.savefig(output_file_path)
-<<<<<<< HEAD
 
 
 def compute_confusion_matrix(
     gt_labels: list[int], valid_labels: list[int], predictions: list[int]
-=======
-    
-    
-def compute_confusion_matrix(
-    y_true: list[int],
-    y_pred: list[int],
-    output_file_path: Path,
-    annotator_name: str,
-    lang: str,
->>>>>>> 194c514d
 ) -> dict[int, dict[int, int]]:
     """
     Computes the confusion matrix for the given ground truth labels and predictions.
 
     Args:
-<<<<<<< HEAD
         gt_labels (list[int]): A list of ground truth labels.
         valid_labels (list[int]): A list of valid labels.
         predictions (list[int]): A list of predicted labels.
-=======
-        y_true (list[int]): The ground truth labels.
-        y_pred (list[int]): The predicted labels.
-        output_file_path (Path): The path to save the confusion matrix plot.
-        annotator_name (str): The name of the annotator.
-        lang (str): The language of the documents.
->>>>>>> 194c514d
 
     Returns:
         dict[int, dict[int, int]]: A confusion matrix represented as a dictionary.
     """
-<<<<<<< HEAD
     predictions = [p if p != "invalid" else -1 for p in predictions]
 
     # -1 is used for invalid predictions
@@ -290,36 +241,6 @@
     for gt_label, prediction in zip(gt_labels, predictions):
         cm_dict[gt_label][prediction] += 1
 
-=======
-    y_pred = [p if p != "invalid" else -1 for p in y_pred]
-    
-    label_classes = list(range(6))
-    pred_classes = [-1] + label_classes
-    cm_dict = {label: {pred: 0 for pred in pred_classes} for label in label_classes}
-    
-    for l, p in zip(y_true, y_pred):
-        cm_dict[l][p] += 1
-    
-    # Convert cm_dict to a 2D list
-    cm_array = [[cm_dict[label][pred] for pred in pred_classes] for label in label_classes]
-
-    # Convert the 2D list to a NumPy array
-    cm_array = np.array(cm_array)
-    
-    # Plot the confusion matrix
-    plt.figure(figsize=(10, 6))
-        
-    # Normalize the confusion matrix
-    cm_normalized = cm_array.astype('float') / cm_array.sum(axis=1)[:, np.newaxis]
-    xlabels = [p if p != -1 else "invalid" for p in pred_classes]
-    sns.heatmap(cm_normalized, annot=True, fmt='.2f', cmap='Blues', xticklabels=xlabels, yticklabels=label_classes)
-    plt.xlabel('Predicted')
-    plt.ylabel('True')
-    plt.title(f'Confusion Matrix for {annotator_name} and language {lang}')
-    plt.savefig(output_file_path)
-    plt.show()
-    
->>>>>>> 194c514d
     return cm_dict
 
 
@@ -338,32 +259,35 @@
 
 
 def compute_accuracy_per_class(
-    labels: list[int],
-    y_true: list[int],
-    y_pred: list[int]
+    valid_labels: list[int], ground_truth_scores: list[int], predicted_scores: list[int]
 ) -> dict[int, float]:
     """
-    Computes the accuracy per class for the given scores.
-    Args:
-        labels (list[int]): The list of possible labels.
-        y_true (list[int]): True values.
-        y_pred (list[int]): Predicted values.
-    Returns:
-        dict: A dictionary containing the accuracy for each class.
-    """
+    Computes the accuracy for each class based on the ground truth and predicted scores.
+    Args:
+        valid_labels (list[int]): A list of user-provided valid labels.
+        ground_truth_scores (list[int]): A list of ground truth scores.
+        predicted_scores (list[int]): A list of predicted scores.
+    Returns:
+        dict[int, float]: A dictionary where keys are class labels and values are the corresponding accuracies.
+    """
+
     class_accuracies = {}
-    for c in labels:
-        total = sum(1 for score in y_true if score == c)
-        correct = sum(1 for p, t in zip(y_pred, y_true) if p == c and t == c)
-        class_accuracies[c] = correct / total if total > 0 else 0.0
+    for valid_label in valid_labels:
+        num_class_samples = sum(1 for score in ground_truth_scores if score == valid_label)
+        if num_class_samples == 0:
+            class_accuracies[valid_label] = -1.0
+            logging.warning(f"No samples for class {valid_label}. Skipping accuracy calculation.")
+            continue
+        num_correct_predictions = sum(
+            1
+            for predicted_s, ground_truth_s in zip(predicted_scores, ground_truth_scores)
+            if predicted_s == valid_label and ground_truth_s == valid_label
+        )
+        class_accuracies[valid_label] = num_correct_predictions / num_class_samples
     return class_accuracies
 
 
-def compute_metrics(
-    num_total_docs: int,
-    valid_docs_df: pd.DataFrame,
-    thresholds: list[float]
-) -> dict:
+def compute_metrics(num_total_docs: int, valid_docs_df: pd.DataFrame, thresholds: list[float]) -> dict:
     """
     Computes various inter-rater reliability metrics.
 
@@ -386,14 +310,9 @@
     kendall_corr = compute_annotator_correlation(valid_scores, metric="kendall")
     cohen_kappa = compute_annotator_correlation(rounded_valid_scores, metric="cohen")
     kripp_alpha = compute_krippendorffs_alpha(valid_scores)
-<<<<<<< HEAD
     # TODO: What is the interpretation of this metric?
     # doc_vars = compute_doc_level_variation(rounded_valid_scores, valid_docs_df["doc_id"].tolist())
 
-=======
-    doc_vars = compute_doc_level_variation(rounded_valid_scores, valid_docs_df["doc_id"].tolist())
-     
->>>>>>> 194c514d
     # Store results
     metrics = dict()
     metrics["metrics"] = {
@@ -404,23 +323,12 @@
         "Krippendorff": kripp_alpha,
         "Invalid": num_total_docs - len(valid_docs_df),
     }
-<<<<<<< HEAD
-    # TODO: What is the interpretation of this metric?
+
+    # add variation per document
     # metrics["Variation per Document"] = doc_vars
     for threshold in thresholds:
         metrics["metrics"][f"TA-{threshold}"] = compute_threshold_agreement(valid_scores, threshold)
 
-    class_accuracies = compute_accuracy_per_class(rounded_valid_scores)
-    for c in class_accuracies:
-        metrics["metrics"][f"CA_{c}"] = class_accuracies[c]
-=======
-    
-    # add variation per document
-    metrics["Variation per Document"] = doc_vars
-    for threshold in thresholds:
-        metrics["metrics"][f"TA-{threshold}"] = compute_threshold_agreement(valid_scores, threshold)
-        
->>>>>>> 194c514d
     return metrics
 
 
@@ -428,11 +336,10 @@
     annotators: list[str],
     valid_docs_df: pd.DataFrame,
     common_docs_df: pd.DataFrame,
-    valid_labels: list[float],
     metrics: dict,
     output_dir: Path,
     lang: str,
-    labels: list[int],
+    valid_labels: list[int],
 ) -> dict:
     """
     Compares annotator annotations to ground truth annotations and computes additional metrics.
@@ -457,7 +364,6 @@
     if annotators[0] == "gt":
         annotator_idx = 1
         gt_idx = 0
-<<<<<<< HEAD
         ground_truth_scores = valid_docs_df["score_0"].to_list()
         predicted_scores = valid_docs_df["score_1"].to_list()
     else:
@@ -466,36 +372,15 @@
         ground_truth_scores = valid_docs_df["score_1"].to_list()
         predicted_scores = valid_docs_df["score_0"].to_list()
 
-=======
-        y_true = valid_docs_df["score_0"].to_list()
-        y_pred = valid_docs_df["score_1"].to_list()
-    else:
-        annotator_idx = 0
-        gt_idx = 1
-        y_true = valid_docs_df["score_1"].to_list()
-        y_pred = valid_docs_df["score_0"].to_list()
->>>>>>> 194c514d
     annotator_name = annotators[annotator_idx]
 
-    # compute accuracy, mae and mse against ground truth
-<<<<<<< HEAD
-    gt_metrics = compute_accuracy_mae_mse_against_gt(
+    gt_metrics = compute_gt_metrics(
         ground_truth_scores=ground_truth_scores,
         predicted_scores=predicted_scores,
-    )
-    metrics["metrics"]["Acc"] = gt_metrics["acc"]
-    metrics["metrics"]["MAE"] = gt_metrics["mae"]
-    metrics["metrics"]["MSE"] = gt_metrics["mse"]
-
-=======
-    gt_metrics = compute_gt_metrics(
-        y_true=y_true, 
-        y_pred=y_pred,
-        labels=labels,
-    )
-    metrics["metrics"].update(gt_metrics)  
-    
->>>>>>> 194c514d
+        valid_labels=valid_labels,
+    )
+    metrics["metrics"].update(gt_metrics)
+
     # plot the distribution of invalid scores
     invalid_docs_df = common_docs_df[common_docs_df[f"score_{annotator_idx}"] == "invalid"]
 
@@ -514,24 +399,14 @@
         annotator_name=annotator_name,
         output_file_path=output_dir / f"confusion_matrix_{annotator_name}_gt.png",
         valid_labels=[int(valid_label) for valid_label in valid_labels],
+        language=lang,
     )
 
     plot_invalid_docs_histogram(
         correct_scores_of_invalid_docs=invalid_docs_df[f"score_{gt_idx}"].to_list(),
         output_file_path=output_dir / f"histogram_{annotator_name}_invalid_scores.png",
-<<<<<<< HEAD
-=======
-        annotator_name=annotator_name
-    )
-    
-    # compute confusion matrix                
-    cm = compute_confusion_matrix(
-        y_true=common_docs_df[f"rounded_score_{gt_idx}"].to_list(),
-        y_pred=common_docs_df[f"rounded_score_{annotator_idx}"].to_list(),
-        output_file_path=output_dir / f"confusion_matrix_{annotator_name}_gt.png",
->>>>>>> 194c514d
         annotator_name=annotator_name,
-        lang=lang,
+        language=lang,
     )
 
     return metrics
@@ -540,13 +415,8 @@
 def compute_interrater_reliability_metrics(
     file_paths: list[Path],
     output_dir: Path,
-<<<<<<< HEAD
-    valid_labels: list[float],
+    valid_labels: list[int],
     aggregation_strategy: str,
-=======
-    labels: list[int],
-    aggregation: str,
->>>>>>> 194c514d
     thresholds: list[float],
     lang: str,
 ) -> None:
@@ -556,13 +426,8 @@
     Args:
         file_paths (list[Path, ...]): A list of file paths containing annotation scores in JSONL format.
         output_dir (Path): The output path to save computed metrics as a JSON file.
-<<<<<<< HEAD
         valid_labels (list[float]): The list of valid labels.
         aggregation_strategy (str): Specifies how scores for a document from the same file are aggregated.
-=======
-        labels (list[int]): The list of possible labels.
-        aggregation (str): Specifies how scores for a document from the same file are aggregated.
->>>>>>> 194c514d
             Supported values:
             - "mean": Compute the average score.
             - "max": Use the maximum score.
@@ -570,7 +435,7 @@
             - "majority": Use the score that was voted the most. If there is a tie, take the average of the winners.
         thresholds (list[float]): A list of thresholds for computing agreement metrics.
         lang (str): The language of the documents.
-        
+
     Raises:
         ValueError: If invalid parameter combinations are provided.
 
@@ -612,11 +477,7 @@
                 valid_labels=valid_labels,
                 metrics=metrics,
                 output_dir=output_dir,
-<<<<<<< HEAD
-=======
                 lang=lang,
-                labels=labels,
->>>>>>> 194c514d
             )
 
         # save results
