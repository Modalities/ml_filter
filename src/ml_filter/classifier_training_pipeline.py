import os
import sys
from pathlib import Path
from typing import Dict, List

import torch
from datasets import Dataset, load_dataset
from omegaconf import OmegaConf
from transformers import AutoModelForSequenceClassification, DataCollatorWithPadding, Trainer, TrainingArguments

from ml_filter.tokenizer.tokenizer_wrapper import PreTrainedHFTokenizer
<<<<<<< HEAD
from ml_filter.utils.train_classifier import LogitMaskLayer
=======
>>>>>>> b0575801

sys.path.append(os.path.join(os.getcwd(), "src"))


class ClassifierTrainingPipeline:
    def __init__(self, config_file_path: Path):
        cfg = OmegaConf.load(config_file_path)

        # Data
        self.train_data_file_path = cfg.data.train_file_path
        self.train_data_split = cfg.data.train_file_split
        self.val_data_file_path = cfg.data.val_file_path
<<<<<<< HEAD
        self.label_column = cfg.data.label_column
=======
        self.val_data_split = cfg.data.val_file_split
>>>>>>> b0575801

        # Model
        # TODO: Check, whetehr AutoModelForSequenceClassification is general enough
        self.model = AutoModelForSequenceClassification.from_pretrained(
            cfg.model.name,
            num_labels=cfg.model.num_labels,
            classifier_dropout=cfg.model.classifier_dropout,
            hidden_dropout_prob=cfg.model.hidden_dropout_prob,
            output_hidden_states=cfg.model.output_hidden_states,
        )

        # multilabel settings
        self.num_metrics = cfg.data.num_metrics

        if self.num_metrics > 1:
            self.num_classes_per_metric = torch.tensor(cfg.data.num_classes_per_metric)
        elif self.num_metrics == 1:
            self.num_classes_per_metric = torch.tensor(cfg.model.num_labels).unsqueeze(0)
        self.model.num_labels = self.num_metrics * max(self.num_classes_per_metric)

        self.model.classifier = torch.nn.Sequential(
            torch.nn.Linear(768, self.model.num_labels, bias=True),
            LogitMaskLayer(self.num_classes_per_metric),
        )

        # Tokenizer
        self.tokenizer = PreTrainedHFTokenizer(
            pretrained_model_name_or_path=cfg.tokenizer.pretrained_model_name_or_path,
            truncation=cfg.tokenizer.truncation,
            padding=cfg.tokenizer.padding,
            max_length=cfg.tokenizer.max_length,
        )
        # Training
        self.batch_size = cfg.training.batch_size
        self.epochs = cfg.training.epochs
        self.use_bf16 = cfg.training.use_bf16
        self.weight_decay = cfg.training.weight_decay
        self.eval_strategy = cfg.training.eval_strategy
        self.save_strategy = cfg.training.save_strategy
        self.output_dir = cfg.training.output_dir_path
        self.greater_is_better = cfg.training.greater_is_better

        self.sample_key = cfg.data.text_column
        self.sample_label = cfg.data.label_column
        self.logging_steps = cfg.training.logging_steps
        self.logging_dir = cfg.training.logging_dir_path

    def _tokenize(self, documents: Dict[str, List[str]]):
        return self.tokenizer.tokenizer(
            documents[self.sample_key],
            truncation=self.tokenizer.truncation,
            padding=self.tokenizer.padding,
            max_length=self.tokenizer.max_length,
        )

    def _load_dataset(self, file_path: Path, split: str = "train") -> Dataset:
        return load_dataset("json", data_files=[file_path], split=split)

    def _create_training_arguments(self) -> TrainingArguments:
        return TrainingArguments(
            output_dir=self.output_dir,
            eval_strategy=self.eval_strategy,
            per_device_train_batch_size=self.batch_size,
            weight_decay=self.weight_decay,
            num_train_epochs=self.epochs,
            save_strategy=self.save_strategy,
            logging_steps=self.logging_steps,
            logging_dir=self.logging_dir,
            # Load best model at the end of training to save it after training in a separate directory
            load_best_model_at_end=True,
            bf16=self.use_bf16,
            greater_is_better=self.greater_is_better,
        )

    def _map_dataset(self, dataset: Dataset) -> Dataset:
        # Map both tokenization and label assignment
        if self.num_metrics > 1:
            keys = sorted(dataset[self.label_column][0].keys())

        def process_batch(batch):
            tokenized = self._tokenize(batch)
            if self.num_metrics > 1:
                labels = []
                for item in batch[self.label_column]:
                    labels.append([item[k] for k in keys])
            else:
                labels = batch[self.label_column]

            return {**tokenized, "labels": labels}

        return dataset.map(process_batch, batched=True)

    def multi_target_cross_entropy_loss(
        self,
        input,
        target,
        num_items_in_batch,
        **kwargs,
    ):
        return torch.nn.functional.cross_entropy(
            input["logits"],
            target.view(-1, self.num_metrics),
        )

    def train_classifier(self):
        training_arguments = self._create_training_arguments()

        if not self.tokenizer.pad_token:
            self.tokenizer.pad_token = self.tokenizer.eos_token

<<<<<<< HEAD
        # TODO
        train_dataset = self._load_dataset(self.train_data_file_path)["train"]
        val_dataset = self._load_dataset(self.val_data_file_path)["train"]
=======
        train_dataset = self._load_dataset(self.train_data_file_path, split=self.train_data_split)
        val_dataset = self._load_dataset(self.val_data_file_path, split=self.val_data_split)
>>>>>>> b0575801

        train_dataset = self._map_dataset(train_dataset)
        val_dataset = self._map_dataset(val_dataset)

        data_collator = DataCollatorWithPadding(tokenizer=self.tokenizer.tokenizer)

        trainer = Trainer(
            model=self.model,
            args=training_arguments,
            train_dataset=train_dataset,
            eval_dataset=val_dataset,
            data_collator=data_collator,
            compute_loss_func=self.multi_target_cross_entropy_loss,
        )

        trainer.train()
        trainer.save_model(os.path.join(self.output_dir, "final"))<|MERGE_RESOLUTION|>--- conflicted
+++ resolved
@@ -9,10 +9,7 @@
 from transformers import AutoModelForSequenceClassification, DataCollatorWithPadding, Trainer, TrainingArguments
 
 from ml_filter.tokenizer.tokenizer_wrapper import PreTrainedHFTokenizer
-<<<<<<< HEAD
 from ml_filter.utils.train_classifier import LogitMaskLayer
-=======
->>>>>>> b0575801
 
 sys.path.append(os.path.join(os.getcwd(), "src"))
 
@@ -25,11 +22,7 @@
         self.train_data_file_path = cfg.data.train_file_path
         self.train_data_split = cfg.data.train_file_split
         self.val_data_file_path = cfg.data.val_file_path
-<<<<<<< HEAD
-        self.label_column = cfg.data.label_column
-=======
         self.val_data_split = cfg.data.val_file_split
->>>>>>> b0575801
 
         # Model
         # TODO: Check, whetehr AutoModelForSequenceClassification is general enough
@@ -140,14 +133,8 @@
         if not self.tokenizer.pad_token:
             self.tokenizer.pad_token = self.tokenizer.eos_token
 
-<<<<<<< HEAD
-        # TODO
-        train_dataset = self._load_dataset(self.train_data_file_path)["train"]
-        val_dataset = self._load_dataset(self.val_data_file_path)["train"]
-=======
         train_dataset = self._load_dataset(self.train_data_file_path, split=self.train_data_split)
         val_dataset = self._load_dataset(self.val_data_file_path, split=self.val_data_split)
->>>>>>> b0575801
 
         train_dataset = self._map_dataset(train_dataset)
         val_dataset = self._map_dataset(val_dataset)
