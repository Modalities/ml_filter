import os
from pathlib import Path
from typing import Dict, List

import torch
from datasets import Dataset, load_dataset
from omegaconf import OmegaConf
<<<<<<< HEAD
from torch import Tensor
from transformers import (
    AutoModelForSequenceClassification,
    BertForSequenceClassification,
    DataCollatorWithPadding,
    RobertaForSequenceClassification,
    Trainer,
    TrainingArguments,
    XLMRobertaForSequenceClassification,
)
from transformers.modeling_outputs import SequenceClassifierOutput
=======
from sklearn.metrics import accuracy_score, f1_score, mean_squared_error, mean_absolute_error
from transformers import AutoModelForSequenceClassification, DataCollatorWithPadding, Trainer, TrainingArguments, EvalPrediction
>>>>>>> 0a5284ee

from ml_filter.tokenizer.tokenizer_wrapper import PreTrainedHFTokenizer
from ml_filter.utils.train_classifier import LogitMaskLayer


def compute_metrics(eval_pred: EvalPrediction):
    predictions, labels = eval_pred
    
    # Convert logits to predicted class
    preds = predictions.argmax(axis=-1)
    
    # Compute classification metrics
    accuracy = accuracy_score(labels, preds)
    f1 = f1_score(labels, preds, average="weighted")
    
    # Compute regression-like metrics
    mse = mean_squared_error(labels, preds)
    mae = mean_absolute_error(labels, preds)
    return {"accuracy": accuracy, "f1": f1, "mse": mse, "mae": mae}


class ClassifierTrainingPipeline:
    def __init__(self, config_file_path: Path):
        cfg = OmegaConf.load(config_file_path)

        # Set seeds before loading the model etc.
        self.seed = cfg.training.seed if "seed" in cfg.training else None  # default seed
        if self.seed is not None:
            self._set_seeds()

        # Data
        self.train_data_file_path = cfg.data.train_file_path
        self.train_data_split = cfg.data.train_file_split
        self.val_data_file_path = cfg.data.val_file_path
        self.val_data_split = cfg.data.val_file_split
        self.gt_data_file_path = cfg.data.gt_file_path
        self.gt_data_split = cfg.data.gt_file_split

        # Model
        # TODO: Check, whetehr AutoModelForSequenceClassification is general enough
        self.model = AutoModelForSequenceClassification.from_pretrained(
            cfg.model.name,
            num_labels=cfg.model.num_labels,
            classifier_dropout=cfg.model.classifier_dropout,
            hidden_dropout_prob=cfg.model.hidden_dropout_prob,
            output_hidden_states=cfg.model.output_hidden_states,
        )

        # multilabel settings
        self.num_metrics = cfg.data.num_metrics

        if self.num_metrics > 1:
            self.num_classes_per_metric = torch.tensor(cfg.data.num_classes_per_metric)
        elif self.num_metrics == 1:
            self.num_classes_per_metric = torch.tensor(cfg.model.num_labels).unsqueeze(0)
        self.model.num_labels = self.num_metrics * max(self.num_classes_per_metric)

        if isinstance(self.model, BertForSequenceClassification):
            self.embedding_size = self.model.classifier.in_features
        elif isinstance(self.model, XLMRobertaForSequenceClassification) or isinstance(
            self.model, RobertaForSequenceClassification
        ):
            self.embedding_size = self.model.classifier.dense.in_features
        else:
            raise NotImplementedError(f"Unsupported model type {type(self.model)}")

        self.model.classifier = torch.nn.Sequential(
            torch.nn.Linear(self.embedding_size, self.model.num_labels, bias=True),
            LogitMaskLayer(self.num_classes_per_metric),
        )

        # Tokenizer
        self.tokenizer = PreTrainedHFTokenizer(
            pretrained_model_name_or_path=cfg.tokenizer.pretrained_model_name_or_path,
            truncation=cfg.tokenizer.truncation,
            padding=cfg.tokenizer.padding,
            max_length=cfg.tokenizer.max_length,
        )
        # Training
        self.batch_size = cfg.training.batch_size
        self.epochs = cfg.training.epochs
        self.use_bf16 = cfg.training.use_bf16
        self.weight_decay = cfg.training.weight_decay
        self.eval_strategy = cfg.training.eval_strategy
        self.save_strategy = cfg.training.save_strategy
        self.output_dir = cfg.training.output_dir_path
        self.greater_is_better = cfg.training.greater_is_better
        self.metric_for_best_model = cfg.training.metric_for_best_model

        self.sample_key = cfg.data.text_column
        self.sample_label = cfg.data.label_column
        self.logging_steps = cfg.training.logging_steps
        self.logging_dir = cfg.training.logging_dir_path

    def _tokenize(self, documents: Dict[str, List[str]]):
        return self.tokenizer.tokenizer(
            documents[self.sample_key],
            truncation=self.tokenizer.truncation,
            padding=self.tokenizer.padding,
            max_length=self.tokenizer.max_length,
        )

    def _set_seeds(self):
        """Set seeds for reproducibility"""
        import random
        import numpy as np
        
        torch.manual_seed(self.seed)
        random.seed(self.seed)
        np.random.seed(self.seed)
        if torch.cuda.is_available():
            torch.cuda.manual_seed(self.seed)
            torch.cuda.manual_seed_all(self.seed)

            # the following are needed for exact reproducibility across GPUs and runs
            # but slow things down. Don't use them in production.
            #torch.backends.cudnn.deterministic = True
            #torch.backends.cudnn.benchmark = False

    def _load_dataset(self, file_path: Path, split: str = "train") -> Dataset:
        return load_dataset("json", data_files=[file_path], split=split)

    def _create_training_arguments(self) -> TrainingArguments:
        return TrainingArguments(
            output_dir=self.output_dir,
            eval_strategy=self.eval_strategy,
            per_device_train_batch_size=self.batch_size,
            weight_decay=self.weight_decay,
            num_train_epochs=self.epochs,
            save_strategy=self.save_strategy,
            logging_steps=self.logging_steps,
            logging_dir=self.logging_dir,
            seed=self.seed if self.seed is not None else 42, # 42 is the default value in huggingface Trainer
            # Load best model at the end of training to save it after training in a separate directory
            load_best_model_at_end=True,
            metric_for_best_model=self.metric_for_best_model,
            bf16=self.use_bf16,
            greater_is_better=self.greater_is_better,
        )

    def _map_dataset(self, dataset: Dataset) -> Dataset:
        # Map both tokenization and label assignment
        if self.num_metrics > 1:
            keys = sorted(dataset[self.sample_label][0].keys())

        def process_batch(batch):
            tokenized = self._tokenize(batch)
            if self.num_metrics > 1:
                labels = []
                for item in batch[self.sample_label]:
                    labels.append([item[k] for k in keys])
            else:
                labels = batch[self.sample_label]

            return {**tokenized, "labels": labels}

        return dataset.map(process_batch, batched=True)

    def multi_target_cross_entropy_loss(
        self,
        input: SequenceClassifierOutput,
        target: Tensor,
        num_items_in_batch: int,
        **kwargs,
    ):
        """
        The `num_items_in_batch` argument is unused, but this exact signature is required by `Trainer`.
        """
        return torch.nn.functional.cross_entropy(
            input["logits"],
            target.view(-1, self.num_metrics),
        )

    def train_classifier(self):
        training_arguments = self._create_training_arguments()

        if not self.tokenizer.pad_token:
            self.tokenizer.pad_token = self.tokenizer.eos_token

        train_dataset = self._load_dataset(self.train_data_file_path, split=self.train_data_split)
        val_dataset = self._load_dataset(self.val_data_file_path, split=self.val_data_split)

        train_dataset = self._map_dataset(train_dataset)
        val_dataset = self._map_dataset(val_dataset)
        
        eval_datasets = {"val": val_dataset}
        if self.gt_data_file_path:
            gt_dataset = self._load_dataset(self.gt_data_file_path, split=self.gt_data_split)
            gt_dataset = self._map_dataset(gt_dataset)
            eval_datasets["gt"] = gt_dataset

        data_collator = DataCollatorWithPadding(tokenizer=self.tokenizer.tokenizer)
        
        trainer = Trainer(
            model=self.model,
            args=training_arguments,
            train_dataset=train_dataset,
            eval_dataset=eval_datasets,
            data_collator=data_collator,
<<<<<<< HEAD
            compute_loss_func=self.multi_target_cross_entropy_loss,
=======
            compute_metrics=compute_metrics,
>>>>>>> 0a5284ee
        )

        trainer.train()
        trainer.save_model(os.path.join(self.output_dir, "final"))<|MERGE_RESOLUTION|>--- conflicted
+++ resolved
@@ -5,22 +5,19 @@
 import torch
 from datasets import Dataset, load_dataset
 from omegaconf import OmegaConf
-<<<<<<< HEAD
+from sklearn.metrics import accuracy_score, f1_score, mean_absolute_error, mean_squared_error
 from torch import Tensor
 from transformers import (
     AutoModelForSequenceClassification,
     BertForSequenceClassification,
     DataCollatorWithPadding,
+    EvalPrediction,
     RobertaForSequenceClassification,
     Trainer,
     TrainingArguments,
     XLMRobertaForSequenceClassification,
 )
 from transformers.modeling_outputs import SequenceClassifierOutput
-=======
-from sklearn.metrics import accuracy_score, f1_score, mean_squared_error, mean_absolute_error
-from transformers import AutoModelForSequenceClassification, DataCollatorWithPadding, Trainer, TrainingArguments, EvalPrediction
->>>>>>> 0a5284ee
 
 from ml_filter.tokenizer.tokenizer_wrapper import PreTrainedHFTokenizer
 from ml_filter.utils.train_classifier import LogitMaskLayer
@@ -28,14 +25,14 @@
 
 def compute_metrics(eval_pred: EvalPrediction):
     predictions, labels = eval_pred
-    
+
     # Convert logits to predicted class
-    preds = predictions.argmax(axis=-1)
-    
+    preds = predictions.argmax(axis=1)
+
     # Compute classification metrics
     accuracy = accuracy_score(labels, preds)
     f1 = f1_score(labels, preds, average="weighted")
-    
+
     # Compute regression-like metrics
     mse = mean_squared_error(labels, preds)
     mae = mean_absolute_error(labels, preds)
@@ -126,8 +123,9 @@
     def _set_seeds(self):
         """Set seeds for reproducibility"""
         import random
+
         import numpy as np
-        
+
         torch.manual_seed(self.seed)
         random.seed(self.seed)
         np.random.seed(self.seed)
@@ -137,8 +135,8 @@
 
             # the following are needed for exact reproducibility across GPUs and runs
             # but slow things down. Don't use them in production.
-            #torch.backends.cudnn.deterministic = True
-            #torch.backends.cudnn.benchmark = False
+            # torch.backends.cudnn.deterministic = True
+            # torch.backends.cudnn.benchmark = False
 
     def _load_dataset(self, file_path: Path, split: str = "train") -> Dataset:
         return load_dataset("json", data_files=[file_path], split=split)
@@ -153,7 +151,7 @@
             save_strategy=self.save_strategy,
             logging_steps=self.logging_steps,
             logging_dir=self.logging_dir,
-            seed=self.seed if self.seed is not None else 42, # 42 is the default value in huggingface Trainer
+            seed=self.seed if self.seed is not None else 42,  # 42 is the default value in huggingface Trainer
             # Load best model at the end of training to save it after training in a separate directory
             load_best_model_at_end=True,
             metric_for_best_model=self.metric_for_best_model,
@@ -205,7 +203,7 @@
 
         train_dataset = self._map_dataset(train_dataset)
         val_dataset = self._map_dataset(val_dataset)
-        
+
         eval_datasets = {"val": val_dataset}
         if self.gt_data_file_path:
             gt_dataset = self._load_dataset(self.gt_data_file_path, split=self.gt_data_split)
@@ -213,18 +211,15 @@
             eval_datasets["gt"] = gt_dataset
 
         data_collator = DataCollatorWithPadding(tokenizer=self.tokenizer.tokenizer)
-        
+
         trainer = Trainer(
             model=self.model,
             args=training_arguments,
             train_dataset=train_dataset,
-            eval_dataset=eval_datasets,
+            eval_dataset=val_dataset,
             data_collator=data_collator,
-<<<<<<< HEAD
             compute_loss_func=self.multi_target_cross_entropy_loss,
-=======
-            compute_metrics=compute_metrics,
->>>>>>> 0a5284ee
+            compute_metrics=compute_metrics if self.num_metrics == 1 else None,
         )
 
         trainer.train()
