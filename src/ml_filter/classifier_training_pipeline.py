--- conflicted
+++ resolved
@@ -21,40 +21,6 @@
 
 from ml_filter.tokenizer.tokenizer_wrapper import PreTrainedHFTokenizer
 from ml_filter.utils.train_classifier import LogitMaskLayer
-<<<<<<< HEAD
-
-def compute_metrics(eval_pred: EvalPrediction):
-    predictions, labels = eval_pred
-    
-    # Convert logits to predicted class
-    preds = predictions.argmax(axis=-1)
-    
-    # Compute classification metrics
-    accuracy = accuracy_score(labels, preds)
-    f1 = f1_score(labels, preds, average="weighted")
-    
-    # Compute regression-like metrics
-    mse = mean_squared_error(labels, preds)
-    mae = mean_absolute_error(labels, preds)
-    return {"accuracy": accuracy, "f1": f1, "mse": mse, "mae": mae}
-
-
-def compute_metrics(eval_pred: EvalPrediction):
-    predictions, labels = eval_pred
-    
-    # Convert logits to predicted class
-    preds = predictions.argmax(axis=-1)
-    
-    # Compute classification metrics
-    accuracy = accuracy_score(labels, preds)
-    f1 = f1_score(labels, preds, average="weighted")
-    
-    # Compute regression-like metrics
-    mse = mean_squared_error(labels, preds)
-    mae = mean_absolute_error(labels, preds)
-    return {"accuracy": accuracy, "f1": f1, "mse": mse, "mae": mae}
-=======
->>>>>>> 64568850
 
 
 class ClassifierTrainingPipeline:
@@ -89,18 +55,11 @@
 
         if self.num_metrics > 1:
             self.num_classes_per_metric = torch.tensor(cfg.data.num_classes_per_metric)
-<<<<<<< HEAD
-=======
             self.metric_names = cfg.data.metric_names
->>>>>>> 64568850
         elif self.num_metrics == 1:
             self.num_classes_per_metric = torch.tensor(cfg.model.num_labels).unsqueeze(0)
         self.model.num_labels = self.num_metrics * max(self.num_classes_per_metric)
 
-<<<<<<< HEAD
-        self.model.classifier = torch.nn.Sequential(
-            torch.nn.Linear(768, self.model.num_labels, bias=True),
-=======
         if isinstance(self.model, BertForSequenceClassification):
             self.embedding_size = self.model.classifier.in_features
         elif isinstance(self.model, XLMRobertaForSequenceClassification) or isinstance(
@@ -112,7 +71,6 @@
 
         self.model.classifier = torch.nn.Sequential(
             torch.nn.Linear(self.embedding_size, self.model.num_labels, bias=True),
->>>>>>> 64568850
             LogitMaskLayer(self.num_classes_per_metric),
         )
 
@@ -188,22 +146,12 @@
 
     def _map_dataset(self, dataset: Dataset) -> Dataset:
         # Map both tokenization and label assignment
-<<<<<<< HEAD
-        if self.num_metrics > 1:
-            keys = sorted(dataset[self.sample_label][0].keys())
-
-=======
->>>>>>> 64568850
         def process_batch(batch):
             tokenized = self._tokenize(batch)
             if self.num_metrics > 1:
                 labels = []
                 for item in batch[self.sample_label]:
-<<<<<<< HEAD
-                    labels.append([item[k] for k in keys])
-=======
                     labels.append([item[k] for k in self.metric_names])
->>>>>>> 64568850
             else:
                 labels = batch[self.sample_label]
 
@@ -213,13 +161,6 @@
 
     def multi_target_cross_entropy_loss(
         self,
-<<<<<<< HEAD
-        input,
-        target,
-        num_items_in_batch,
-        **kwargs,
-    ):
-=======
         input: SequenceClassifierOutput,
         target: Tensor,
         num_items_in_batch: int,
@@ -228,7 +169,6 @@
         """
         The `num_items_in_batch` argument is unused, but this exact signature is required by `Trainer`.
         """
->>>>>>> 64568850
         return torch.nn.functional.cross_entropy(
             input["logits"],
             target.view(-1, self.num_metrics),
@@ -289,13 +229,8 @@
             train_dataset=train_dataset,
             eval_dataset=val_dataset,
             data_collator=data_collator,
-<<<<<<< HEAD
-            compute_metrics=compute_metrics,
-            compute_loss_func=self.multi_target_cross_entropy_loss,
-=======
             compute_loss_func=self.multi_target_cross_entropy_loss,
             compute_metrics=self.compute_metrics,
->>>>>>> 64568850
         )
 
         trainer.train()
