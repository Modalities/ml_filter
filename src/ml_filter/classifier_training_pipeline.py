import os
from pathlib import Path
from typing import Dict, List

import torch
from datasets import Dataset, load_dataset
from omegaconf import OmegaConf
from sklearn.metrics import accuracy_score, f1_score, mean_squared_error, mean_absolute_error
from transformers import AutoModelForSequenceClassification, DataCollatorWithPadding, Trainer, TrainingArguments, EvalPrediction

from ml_filter.tokenizer.tokenizer_wrapper import PreTrainedHFTokenizer
from ml_filter.utils.train_classifier import LogitMaskLayer


def compute_metrics(eval_pred: EvalPrediction):
    predictions, labels = eval_pred
    
    # Convert logits to predicted class
    preds = predictions.argmax(axis=-1)
    
    # Compute classification metrics
    accuracy = accuracy_score(labels, preds)
    f1 = f1_score(labels, preds, average="weighted")
    
    # Compute regression-like metrics
    mse = mean_squared_error(labels, preds)
    mae = mean_absolute_error(labels, preds)
    return {"accuracy": accuracy, "f1": f1, "mse": mse, "mae": mae}


class ClassifierTrainingPipeline:
    def __init__(self, config_file_path: Path):
        cfg = OmegaConf.load(config_file_path)

        # Set seeds before loading the model etc.
        self.seed = cfg.training.seed if "seed" in cfg.training else None  # default seed
        if self.seed is not None:
            self._set_seeds()

        # Data
        self.train_data_file_path = cfg.data.train_file_path
        self.train_data_split = cfg.data.train_file_split
        self.val_data_file_path = cfg.data.val_file_path
        self.val_data_split = cfg.data.val_file_split
        self.gt_data_file_path = cfg.data.gt_file_path
        self.gt_data_split = cfg.data.gt_file_split

        # Model
        # TODO: Check, whetehr AutoModelForSequenceClassification is general enough
        self.model = AutoModelForSequenceClassification.from_pretrained(
            cfg.model.name,
            num_labels=cfg.model.num_labels,
            classifier_dropout=cfg.model.classifier_dropout,
            hidden_dropout_prob=cfg.model.hidden_dropout_prob,
            output_hidden_states=cfg.model.output_hidden_states,
        )

        # multilabel settings
        self.num_metrics = cfg.data.num_metrics

        if self.num_metrics > 1:
            self.num_classes_per_metric = torch.tensor(cfg.data.num_classes_per_metric)
        elif self.num_metrics == 1:
            self.num_classes_per_metric = torch.tensor(cfg.model.num_labels).unsqueeze(0)
        self.model.num_labels = self.num_metrics * max(self.num_classes_per_metric)

        self.model.classifier = torch.nn.Sequential(
            torch.nn.Linear(768, self.model.num_labels, bias=True),
            LogitMaskLayer(self.num_classes_per_metric),
        )

        # Tokenizer
        self.tokenizer = PreTrainedHFTokenizer(
            pretrained_model_name_or_path=cfg.tokenizer.pretrained_model_name_or_path,
            truncation=cfg.tokenizer.truncation,
            padding=cfg.tokenizer.padding,
            max_length=cfg.tokenizer.max_length,
        )
        # Training
        self.batch_size = cfg.training.batch_size
        self.epochs = cfg.training.epochs
        self.use_bf16 = cfg.training.use_bf16
        self.weight_decay = cfg.training.weight_decay
        self.eval_strategy = cfg.training.eval_strategy
        self.save_strategy = cfg.training.save_strategy
        self.output_dir = cfg.training.output_dir_path
        self.greater_is_better = cfg.training.greater_is_better
        self.metric_for_best_model = cfg.training.metric_for_best_model

        self.sample_key = cfg.data.text_column
        self.sample_label = cfg.data.label_column
        self.logging_steps = cfg.training.logging_steps
        self.logging_dir = cfg.training.logging_dir_path

    def _tokenize(self, documents: Dict[str, List[str]]):
        return self.tokenizer.tokenizer(
            documents[self.sample_key],
            truncation=self.tokenizer.truncation,
            padding=self.tokenizer.padding,
            max_length=self.tokenizer.max_length,
        )

    def _set_seeds(self):
        """Set seeds for reproducibility"""
        import random
        import numpy as np
        
        torch.manual_seed(self.seed)
        random.seed(self.seed)
        np.random.seed(self.seed)
        if torch.cuda.is_available():
            torch.cuda.manual_seed(self.seed)
            torch.cuda.manual_seed_all(self.seed)

            # the following are needed for exact reproducibility across GPUs and runs
            # but slow things down. Don't use them in production.
            #torch.backends.cudnn.deterministic = True
            #torch.backends.cudnn.benchmark = False

    def _load_dataset(self, file_path: Path, split: str = "train") -> Dataset:
        return load_dataset("json", data_files=[file_path], split=split)

    def _create_training_arguments(self) -> TrainingArguments:
        return TrainingArguments(
            output_dir=self.output_dir,
            eval_strategy=self.eval_strategy,
            per_device_train_batch_size=self.batch_size,
            weight_decay=self.weight_decay,
            num_train_epochs=self.epochs,
            save_strategy=self.save_strategy,
            logging_steps=self.logging_steps,
            logging_dir=self.logging_dir,
            seed=self.seed if self.seed is not None else 42, # 42 is the default value in huggingface Trainer
            # Load best model at the end of training to save it after training in a separate directory
            load_best_model_at_end=True,
            metric_for_best_model=self.metric_for_best_model,
            bf16=self.use_bf16,
            greater_is_better=self.greater_is_better,
        )

    def _map_dataset(self, dataset: Dataset) -> Dataset:
        # Map both tokenization and label assignment
        if self.num_metrics > 1:
            keys = sorted(dataset[self.sample_label][0].keys())

        def process_batch(batch):
            tokenized = self._tokenize(batch)
            if self.num_metrics > 1:
                labels = []
                for item in batch[self.sample_label]:
                    labels.append([item[k] for k in keys])
            else:
                labels = batch[self.sample_label]

            return {**tokenized, "labels": labels}

        return dataset.map(process_batch, batched=True)

    def multi_target_cross_entropy_loss(
        self,
        input,
        target,
        num_items_in_batch,
        **kwargs,
    ):
        return torch.nn.functional.cross_entropy(
            input["logits"],
            target.view(-1, self.num_metrics),
        )

    def train_classifier(self):
        training_arguments = self._create_training_arguments()

        if not self.tokenizer.pad_token:
            self.tokenizer.pad_token = self.tokenizer.eos_token

        train_dataset = self._load_dataset(self.train_data_file_path, split=self.train_data_split)
        val_dataset = self._load_dataset(self.val_data_file_path, split=self.val_data_split)

        train_dataset = self._map_dataset(train_dataset)
        val_dataset = self._map_dataset(val_dataset)
        
        eval_datasets = {"val": val_dataset}
        if self.gt_data_file_path:
            gt_dataset = self._load_dataset(self.gt_data_file_path, split=self.gt_data_split)
            gt_dataset = self._map_dataset(gt_dataset)
            eval_datasets["gt"] = gt_dataset

        data_collator = DataCollatorWithPadding(tokenizer=self.tokenizer.tokenizer)
        
        trainer = Trainer(
            model=self.model,
            args=training_arguments,
            train_dataset=train_dataset,
            eval_dataset=eval_datasets,
            data_collator=data_collator,
<<<<<<< HEAD
            compute_loss_func=self.multi_target_cross_entropy_loss,
=======
            compute_metrics=compute_metrics,
>>>>>>> 0a5284ee
        )

        trainer.train()
        trainer.save_model(os.path.join(self.output_dir, "final"))<|MERGE_RESOLUTION|>--- conflicted
+++ resolved
@@ -10,6 +10,21 @@
 
 from ml_filter.tokenizer.tokenizer_wrapper import PreTrainedHFTokenizer
 from ml_filter.utils.train_classifier import LogitMaskLayer
+
+def compute_metrics(eval_pred: EvalPrediction):
+    predictions, labels = eval_pred
+    
+    # Convert logits to predicted class
+    preds = predictions.argmax(axis=-1)
+    
+    # Compute classification metrics
+    accuracy = accuracy_score(labels, preds)
+    f1 = f1_score(labels, preds, average="weighted")
+    
+    # Compute regression-like metrics
+    mse = mean_squared_error(labels, preds)
+    mae = mean_absolute_error(labels, preds)
+    return {"accuracy": accuracy, "f1": f1, "mse": mse, "mae": mae}
 
 
 def compute_metrics(eval_pred: EvalPrediction):
@@ -194,11 +209,8 @@
             train_dataset=train_dataset,
             eval_dataset=eval_datasets,
             data_collator=data_collator,
-<<<<<<< HEAD
+            compute_metrics=compute_metrics,
             compute_loss_func=self.multi_target_cross_entropy_loss,
-=======
-            compute_metrics=compute_metrics,
->>>>>>> 0a5284ee
         )
 
         trainer.train()
