import os
from pathlib import Path
from typing import Dict

import numpy as np
import torch
from omegaconf import OmegaConf
from torch import Tensor
from transformers import (
    BertForSequenceClassification,
    DataCollatorWithPadding,
    EvalPrediction,
    Trainer,
    TrainingArguments,
    XLMRobertaForSequenceClassification,
)
from transformers.modeling_outputs import SequenceClassifierOutput

from ml_filter.dataset_tokenizer import DatasetTokenizer
from ml_filter.tokenizer.tokenizer_wrapper import PreTrainedHFTokenizer
from ml_filter.utils.train_classifier import (
    BertForMultiTargetClassification,
    XLMRobertaForMultiTargetClassification,
    XLMRobertaXLForMultiTargetClassification,
    compute_metrics_for_single_output,
)


class ClassifierTrainingPipeline:
    def __init__(self, config_file_path: Path):
        cfg = OmegaConf.load(config_file_path)

        # Set seeds before loading the model etc.
        self.seed = cfg.training.seed if "seed" in cfg.training else None  # default seed
        if self.seed is not None:
            self._set_seeds()

        self._extract_config_from_cfg(cfg)

        # Initialize model
        self._initialize_model(cfg)

        # Initialize dataset
        self._initialize_dataset_tokenizer(cfg)

    def _set_seeds(self):
        """Set seeds for reproducibility"""
        import random

        import numpy as np

        torch.manual_seed(self.seed)
        random.seed(self.seed)
        np.random.seed(self.seed)
        if torch.cuda.is_available():
            torch.cuda.manual_seed(self.seed)
            torch.cuda.manual_seed_all(self.seed)

            # the following are needed for exact reproducibility across GPUs and runs
            # but slow things down. Don't use them in production.
            # torch.backends.cudnn.deterministic = True
            # torch.backends.cudnn.benchmark = False

    def _extract_config_from_cfg(self, cfg: Dict):
        # Data
        self.train_data_file_path = cfg.data.train_file_path
        self.train_data_split = cfg.data.train_file_split
        self.val_data_file_path = cfg.data.val_file_path
        self.val_data_split = cfg.data.val_file_split
        self.gt_data_file_path = cfg.data.gt_file_path
        self.gt_data_split = cfg.data.gt_file_split

        self.train_annotation_path = cfg.data.train_annotation_path
        self.val_annotation_path = cfg.data.val_annotation_path
        if cfg.data.annotator_average_fn == "median":
            self.annotator_average_fn = np.median
        elif cfg.data.annotator_average_fn in ["average", "mean"]:
            self.annotator_average_fn = np.mean
        else:
            raise ValueError("annotator_average_fn must be one of [median, mean]")

        # Training
        self.batch_size = cfg.training.batch_size
        self.epochs = cfg.training.epochs
        self.learning_rate = cfg.training.learning_rate
        self.use_bf16 = cfg.training.use_bf16
        self.weight_decay = cfg.training.weight_decay
        self.eval_strategy = cfg.training.eval_strategy
        self.save_strategy = cfg.training.save_strategy
        self.output_dir = cfg.training.output_dir_path
        self.greater_is_better = cfg.training.greater_is_better
        self.metric_for_best_model = cfg.training.metric_for_best_model
        self.load_best_model_at_end = self.save_strategy != "no"

        self.sample_key = cfg.data.text_column
        self.sample_label = cfg.data.label_column
        self.logging_steps = cfg.training.logging_steps
        self.logging_dir = cfg.training.logging_dir_path

        # loss function
        self.regression_loss = cfg.training.regression_loss

        # multilabel settings
        self.num_regressor_outputs = cfg.data.num_regressor_outputs

        self.num_classes_per_output = torch.tensor(cfg.data.num_classes_per_output)
        self.output_names = cfg.data.output_names

    def _initialize_model(self, cfg):
        """Initialize and configure the model based on the provided configuration."""
        model_name = cfg.model.name
        model_args = {
            "num_regressor_outputs": cfg.data.num_regressor_outputs,
            "num_classes_per_output": torch.tensor(cfg.data.num_classes_per_output),
            "regression": cfg.training.regression_loss,
        }

        # Initialize base model
        if isinstance(model_name, str):
<<<<<<< HEAD
            if "xlm-roberta-xl" in model_name.lower():
                self.model = XLMRobertaXLForMultiTargetClassification.from_pretrained(model_name, **model_args)
            if "xlm-roberta" or "xlm-v" in model_name.lower():
=======
            if "xlm-roberta" in model_name.lower() or "xlm-v" in model_name.lower():
>>>>>>> 04fd18b0
                self.model = XLMRobertaForMultiTargetClassification.from_pretrained(model_name, **model_args)
            elif "snowflake-arctic" in model_name.lower():
                self.model = BertForMultiTargetClassification.from_pretrained(model_name, **model_args)
            else:
                raise NotImplementedError(
                    f"Model {model_name} not supported. Only Snowflake-Arctic and XLM-RoBERTa models are currently supported."  # noqa
                )
        else:
            raise ValueError(f"Model name must be a string, got {type(model_name)}")

        # Freeze encoder if specified
        if cfg.model.get("freeze_encoder", False):
            self._freeze_encoder()

    def _initialize_dataset_tokenizer(self, cfg):
        # Tokenizer
        self.tokenizer = PreTrainedHFTokenizer(
            pretrained_model_name_or_path=cfg.tokenizer.pretrained_model_name_or_path,
            truncation=cfg.tokenizer.truncation,
            padding=cfg.tokenizer.padding,
            max_length=cfg.tokenizer.max_length,
            add_generation_prompt=False,
        )

        # Tokenizer for
        self.dataset_tokenizer = DatasetTokenizer(
            tokenizer=self.tokenizer.tokenizer,
            text_column=self.sample_key,
            label_column=self.sample_label,
            output_names=self.output_names,
            max_length=cfg.tokenizer.max_length,
            regression=self.regression_loss,
            annotator_average_fn=self.annotator_average_fn,
        )

    def _freeze_encoder(self):
        """Freezes all encoder parameters, so that only the classifier is trained."""

        # Freeze all parameters
        for param in self.model.parameters():
            param.requires_grad = False

        # Unfreeze classifier parameters
        if isinstance(self.model, XLMRobertaForSequenceClassification):
            for param in self.model.classifier.parameters():
                param.requires_grad = True
        elif isinstance(self.model, BertForSequenceClassification):
            # For BERT models, unfreeze both classifier and pooler
            for param in self.model.classifier.parameters():
                param.requires_grad = True
            for param in self.model.bert.pooler.parameters():
                param.requires_grad = True
        else:
            raise NotImplementedError(f"Freezing encoder not implemented for model type {type(self.model)}")

    def _create_training_arguments(self) -> TrainingArguments:
        return TrainingArguments(
            output_dir=self.output_dir,
            eval_strategy=self.eval_strategy,
            per_device_train_batch_size=self.batch_size,
            weight_decay=self.weight_decay,
            num_train_epochs=self.epochs,
            save_strategy=self.save_strategy,
            logging_steps=self.logging_steps,
            logging_dir=self.logging_dir,
            seed=self.seed if self.seed is not None else 42,  # 42 is the default value in huggingface Trainer
            # Load best model at the end of training to save it after training in a separate directory
            load_best_model_at_end=self.load_best_model_at_end,
            metric_for_best_model=self.metric_for_best_model,
            bf16=self.use_bf16,
            greater_is_better=self.greater_is_better,
            learning_rate=self.learning_rate,
        )

    def multi_target_cross_entropy_loss(
        self,
        input: SequenceClassifierOutput,
        target: Tensor,
        num_items_in_batch: int,
        **kwargs,
    ):
        """
        The `num_items_in_batch` argument is unused, but this exact signature is required by `Trainer`.
        """
        return torch.nn.functional.cross_entropy(
            input["logits"],
            target.view(-1, self.num_regressor_outputs),
        )

    def multi_target_mse_loss(
        self,
        input: SequenceClassifierOutput,
        target: Tensor,
        num_items_in_batch: int,
        **kwargs,
    ):
        """
        The `num_items_in_batch` argument is unused, but this exact signature is required by `Trainer`.
        """
        return torch.nn.functional.mse_loss(
            input["logits"],
            target.view(-1, self.num_regressor_outputs),
        )

    def compute_metrics(self, eval_pred: EvalPrediction) -> Dict[str, float]:
        """
        Compute metrics for multi-target classification or regression.
        Args:
            eval_pred (EvalPrediction): Contains predictions and labels from evaluation.
                predictions: numpy array of shape (batch_size, num_classes, num_regressor_outputs) for classification
                           or (batch_size, num_regressor_outputs) for regression
                labels: numpy array of shape (batch_size, num_regressor_outputs)
        Returns:
            dict: Dictionary containing computed metrics
        """
        predictions, labels = eval_pred

        # Convert logits to predicted class
        if not self.regression_loss:
            preds = predictions.argmax(axis=1)
            preds_raw = preds
        else:
            # accuracy and F1 are not defined for float predictions
            preds = np.round(predictions)
            preds_raw = predictions

        metric_dict = {}
        for i, output_name in enumerate(self.output_names):
            metrics = compute_metrics_for_single_output(
                labels=labels[:, i],
                preds=preds[:, i],
                preds_raw=preds_raw[:, i],
                thresholds=list(range(1, self.num_classes_per_output[i])),
            )
            metric_dict.update({f"{output_name}/{metric}": metrics[metric] for metric in metrics})
        return metric_dict

    def _dataset_loading(self):
        train_dataset = self.dataset_tokenizer.load_and_tokenize(
            self.train_data_file_path, split=self.train_data_split, annotation_dir_path=self.train_annotation_path
        )
        print(train_dataset["labels"])

        val_dataset = self.dataset_tokenizer.load_and_tokenize(
            self.val_data_file_path, split=self.val_data_split, annotation_dir_path=self.val_annotation_path
        )

        eval_datasets = {"val": val_dataset}
        if self.gt_data_file_path:
            gt_dataset = self.dataset_tokenizer.load_and_tokenize(self.gt_data_file_path, split=self.gt_data_split)
            eval_datasets["gt"] = gt_dataset

        data_collator = DataCollatorWithPadding(tokenizer=self.tokenizer.tokenizer)

        return train_dataset, val_dataset, eval_datasets, data_collator

    def train_classifier(self):
        training_arguments = self._create_training_arguments()

        # Load datasets
        train_dataset, val_dataset, eval_datasets, data_collator = self._dataset_loading()

        trainer = Trainer(
            model=self.model,
            args=training_arguments,
            train_dataset=train_dataset,
            eval_dataset=eval_datasets,
            data_collator=data_collator,
            compute_loss_func=(
                self.multi_target_mse_loss if self.regression_loss else self.multi_target_cross_entropy_loss
            ),
            compute_metrics=self.compute_metrics,
        )

        trainer.train()
        trainer.save_model(os.path.join(self.output_dir, "final"))<|MERGE_RESOLUTION|>--- conflicted
+++ resolved
@@ -117,13 +117,9 @@
 
         # Initialize base model
         if isinstance(model_name, str):
-<<<<<<< HEAD
             if "xlm-roberta-xl" in model_name.lower():
                 self.model = XLMRobertaXLForMultiTargetClassification.from_pretrained(model_name, **model_args)
-            if "xlm-roberta" or "xlm-v" in model_name.lower():
-=======
-            if "xlm-roberta" in model_name.lower() or "xlm-v" in model_name.lower():
->>>>>>> 04fd18b0
+            elif "xlm-roberta" in model_name.lower() or "xlm-v" in model_name.lower():
                 self.model = XLMRobertaForMultiTargetClassification.from_pretrained(model_name, **model_args)
             elif "snowflake-arctic" in model_name.lower():
                 self.model = BertForMultiTargetClassification.from_pretrained(model_name, **model_args)
