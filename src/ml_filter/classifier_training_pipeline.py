import os
from pathlib import Path
from typing import Dict, List

import numpy as np
import torch
from datasets import Dataset, load_dataset
from omegaconf import OmegaConf
from sklearn.metrics import accuracy_score, f1_score, mean_absolute_error, mean_squared_error
from torch import Tensor
from transformers import (
    AutoModelForSequenceClassification,
    BertForSequenceClassification,
    DataCollatorWithPadding,
    EvalPrediction,
    RobertaForSequenceClassification,
    Trainer,
    TrainingArguments,
    XLMRobertaForSequenceClassification,
)
from transformers.modeling_outputs import SequenceClassifierOutput

from ml_filter.tokenizer.tokenizer_wrapper import PreTrainedHFTokenizer
from ml_filter.utils.train_classifier import LogitMaskLayer, RegressionScalingLayer


class ClassifierTrainingPipeline:
    def __init__(self, config_file_path: Path):
        cfg = OmegaConf.load(config_file_path)

        # Set seeds before loading the model etc.
        self.seed = cfg.training.seed if "seed" in cfg.training else None  # default seed
        if self.seed is not None:
            self._set_seeds()

        # Data
        self.train_data_file_path = cfg.data.train_file_path
        self.train_data_split = cfg.data.train_file_split
        self.val_data_file_path = cfg.data.val_file_path
        self.val_data_split = cfg.data.val_file_split
        self.gt_data_file_path = cfg.data.gt_file_path
        self.gt_data_split = cfg.data.gt_file_split

        # Model
        # TODO: Check, whetehr AutoModelForSequenceClassification is general enough
        self.model = AutoModelForSequenceClassification.from_pretrained(
            cfg.model.name,
            num_labels=cfg.model.num_labels,
            classifier_dropout=cfg.model.classifier_dropout,
            hidden_dropout_prob=cfg.model.hidden_dropout_prob,
            output_hidden_states=cfg.model.output_hidden_states,
        )
        # loss function
        self.regression_loss = cfg.training.regression_loss

        # multilabel settings
<<<<<<< HEAD
        self.num_scores = cfg.data.num_scores

        if self.num_scores > 1:
            self.num_classes_per_score = torch.tensor(cfg.data.num_classes_per_score)
            self.score_names = cfg.data.score_names
        elif self.num_scores == 1:
            self.num_classes_per_score = torch.tensor(cfg.model.num_labels).unsqueeze(0)
        self.model.num_labels = self.num_scores * max(self.num_classes_per_score)
=======
        self.num_regressor_outputs = cfg.data.num_regressor_outputs

        self.num_classes_per_output = torch.tensor(cfg.data.num_classes_per_output)
        self.output_names = cfg.data.output_names
>>>>>>> 2ea1e602

        if isinstance(self.model, BertForSequenceClassification):
            self.embedding_size = self.model.classifier.in_features
            if self.regression_loss:
                self.model.classifier = torch.nn.Sequential(
                    torch.nn.Linear(self.embedding_size, self.num_regressor_outputs, bias=True),
                    RegressionScalingLayer(self.num_classes_per_output),
                )
            else:
                self.model.num_labels = self.num_regressor_outputs * max(self.num_classes_per_output)
                self.model.classifier = torch.nn.Sequential(
                    torch.nn.Linear(self.embedding_size, self.model.num_labels, bias=True),
                    LogitMaskLayer(self.num_classes_per_output),
                )
        elif isinstance(self.model, XLMRobertaForSequenceClassification) or isinstance(
            self.model, RobertaForSequenceClassification
        ):
            self.embedding_size = self.model.classifier.dense.in_features
            if self.regression_loss:
                self.model.classifier.out_proj = torch.nn.Sequential(
                    torch.nn.Linear(self.embedding_size, self.num_regressor_outputs, bias=True),
                    RegressionScalingLayer(self.num_classes_per_output),
                )
            else:
                self.model.num_labels = self.num_regressor_outputs * max(self.num_classes_per_output)
                self.model.classifier.out_proj = torch.nn.Sequential(
                    torch.nn.Linear(self.embedding_size, self.model.num_labels, bias=True),
                    LogitMaskLayer(self.num_classes_per_output),
                )
        else:
            raise NotImplementedError(f"Unsupported model type {type(self.model)}")

<<<<<<< HEAD
        self.model.classifier = torch.nn.Sequential(
            torch.nn.Linear(self.embedding_size, self.model.num_labels, bias=True),
            LogitMaskLayer(self.num_classes_per_score),
        )

=======
>>>>>>> 2ea1e602
        # Tokenizer
        self.tokenizer = PreTrainedHFTokenizer(
            pretrained_model_name_or_path=cfg.tokenizer.pretrained_model_name_or_path,
            truncation=cfg.tokenizer.truncation,
            padding=cfg.tokenizer.padding,
            max_length=cfg.tokenizer.max_length,
        )
        # Training
        self.batch_size = cfg.training.batch_size
        self.epochs = cfg.training.epochs
        self.use_bf16 = cfg.training.use_bf16
        self.weight_decay = cfg.training.weight_decay
        self.eval_strategy = cfg.training.eval_strategy
        self.save_strategy = cfg.training.save_strategy
        self.output_dir = cfg.training.output_dir_path
        self.greater_is_better = cfg.training.greater_is_better
        self.metric_for_best_model = cfg.training.metric_for_best_model

        self.sample_key = cfg.data.text_column
        self.sample_label = cfg.data.label_column
        self.logging_steps = cfg.training.logging_steps
        self.logging_dir = cfg.training.logging_dir_path

    def _tokenize(self, documents: Dict[str, List[str]]):
        return self.tokenizer.tokenizer(
            documents[self.sample_key],
            truncation=self.tokenizer.truncation,
            padding=self.tokenizer.padding,
            max_length=self.tokenizer.max_length,
        )

    def _set_seeds(self):
        """Set seeds for reproducibility"""
        import random

        import numpy as np

        torch.manual_seed(self.seed)
        random.seed(self.seed)
        np.random.seed(self.seed)
        if torch.cuda.is_available():
            torch.cuda.manual_seed(self.seed)
            torch.cuda.manual_seed_all(self.seed)

            # the following are needed for exact reproducibility across GPUs and runs
            # but slow things down. Don't use them in production.
            # torch.backends.cudnn.deterministic = True
            # torch.backends.cudnn.benchmark = False

    def _load_dataset(self, file_path: Path, split: str = "train") -> Dataset:
        return load_dataset("json", data_files=[file_path], split=split)

    def _create_training_arguments(self) -> TrainingArguments:
        return TrainingArguments(
            output_dir=self.output_dir,
            eval_strategy=self.eval_strategy,
            per_device_train_batch_size=self.batch_size,
            weight_decay=self.weight_decay,
            num_train_epochs=self.epochs,
            save_strategy=self.save_strategy,
            logging_steps=self.logging_steps,
            logging_dir=self.logging_dir,
            seed=self.seed if self.seed is not None else 42,  # 42 is the default value in huggingface Trainer
            # Load best model at the end of training to save it after training in a separate directory
            load_best_model_at_end=True,
            metric_for_best_model=self.metric_for_best_model,
            bf16=self.use_bf16,
            greater_is_better=self.greater_is_better,
        )

    def _map_dataset(self, dataset: Dataset) -> Dataset:
        # Map both tokenization and label assignment
        def process_batch(batch):
            tokenized = self._tokenize(batch)
<<<<<<< HEAD
            if self.num_scores > 1:
                labels = []
                for item in batch[self.sample_label]:
                    labels.append([item[k] for k in self.score_names])
            else:
                labels = batch[self.sample_label]
=======
            labels = []
            for item in batch[self.sample_label]:
                if self.regression_loss:
                    labels.append([float(item[k]) for k in self.output_names])
                else:
                    labels.append([int(item[k]) for k in self.output_names])
>>>>>>> 2ea1e602

            return {**tokenized, "labels": labels}

        return dataset.map(process_batch, batched=True)

    def multi_target_cross_entropy_loss(
        self,
        input: SequenceClassifierOutput,
        target: Tensor,
        num_items_in_batch: int,
        **kwargs,
    ):
        """
        The `num_items_in_batch` argument is unused, but this exact signature is required by `Trainer`.
        """
        return torch.nn.functional.cross_entropy(
            input["logits"],
<<<<<<< HEAD
            target.view(-1, self.num_scores),
=======
            target.view(-1, self.num_regressor_outputs),
        )

    def multi_target_mse_loss(
        self,
        input: SequenceClassifierOutput,
        target: Tensor,
        num_items_in_batch: int,
        **kwargs,
    ):
        """
        The `num_items_in_batch` argument is unused, but this exact signature is required by `Trainer`.
        """
        return torch.nn.functional.mse_loss(
            input["logits"],
            target.view(-1, self.num_regressor_outputs),
>>>>>>> 2ea1e602
        )

    @staticmethod
    def compute_metrics(self, eval_pred: EvalPrediction) -> dict:
        """
        Computes evaluation metrics for all scores.
        
        Returns a dictionary containing an entry for every score with different evaluation metrics.
        """
        predictions, labels = eval_pred

        # Convert logits to predicted class
        if not self.regression_loss:
            preds = predictions.argmax(axis=1)
            preds_raw = preds
        else:
            # accuracy and F1 are not defined for float predictions
            preds = np.round(predictions)
            preds_raw = predictions

<<<<<<< HEAD
        if self.num_scores == 1:
            return self._compute_metrics_for_single_score(labels=labels, preds=preds)
        else:
            # compute metrics for each score
            metric_dict = {}
            for i, score_name in enumerate(self.score_names):
                metrics = self._compute_metrics_for_single_score(labels=labels[:, i], preds=preds[:, i])
                metric_dict.update({
                    f"{score_name}_{metric}": metrics[metric]
                    for metric in metrics
                })
            return metric_dict
=======
        # TODO: implement macro and micro average
        metric_dict = {}
        for i, name in enumerate(self.output_names):
            accuracy = accuracy_score(labels[:, i], preds[:, i])
            f1 = f1_score(labels[:, i], preds[:, i], average="weighted")

            mse = mean_squared_error(labels[:, i], preds_raw[:, i])
            mae = mean_absolute_error(labels[:, i], preds_raw[:, i])
            metric_dict.update({f"{name}_accuracy": accuracy, f"{name}_f1": f1, f"{name}_mse": mse, f"{name}_mae": mae})
        return metric_dict
>>>>>>> 2ea1e602

    @staticmethod
    def _compute_metrics_for_single_score(labels: np.ndarray, preds: np.ndarray) -> dict:
        """
        Computes evaluation metrics for a specific score
        
        Returns a dictionary containing an entry for every evaluation metrics.
        """
        metrics = {}
        
        # Compute classification metrics
        metrics["accuracy"] = accuracy_score(labels, preds)
        metrics["f1_weighted"] = f1_score(labels, preds, average="weighted")
        metrics["f1_micro"] = f1_score(labels, preds, average="micro")
        metrics["f1_macro"] = f1_score(labels, preds, average="macro")

        # Compute regression-like metrics
        metrics["mse"] = mean_squared_error(labels, preds)
        metrics["mae"] = mean_absolute_error(labels, preds)
        
        # add f1 scores for each class
        classes = np.unique(labels)
        classes.sort()
        f1_per_class = f1_score(labels, preds, average=None)
        for i, c in enumerate(classes):
            metrics[f"f1_class_{c}"] = f1_per_class[i]
        
        return metrics   

    def train_classifier(self):
        training_arguments = self._create_training_arguments()

        if not self.tokenizer.pad_token:
            self.tokenizer.pad_token = self.tokenizer.eos_token

        train_dataset = self._load_dataset(self.train_data_file_path, split=self.train_data_split)
        val_dataset = self._load_dataset(self.val_data_file_path, split=self.val_data_split)

        train_dataset = self._map_dataset(train_dataset)
        val_dataset = self._map_dataset(val_dataset)

        eval_datasets = {"val": val_dataset}
        if self.gt_data_file_path:
            gt_dataset = self._load_dataset(self.gt_data_file_path, split=self.gt_data_split)
            gt_dataset = self._map_dataset(gt_dataset)
            eval_datasets["gt"] = gt_dataset

        data_collator = DataCollatorWithPadding(tokenizer=self.tokenizer.tokenizer)

        trainer = Trainer(
            model=self.model,
            args=training_arguments,
            train_dataset=train_dataset,
            eval_dataset=val_dataset,
            data_collator=data_collator,
            compute_loss_func=(
                self.multi_target_mse_loss if self.regression_loss else self.multi_target_cross_entropy_loss
            ),
            compute_metrics=self.compute_metrics,
        )

        trainer.train()
        trainer.save_model(os.path.join(self.output_dir, "final"))<|MERGE_RESOLUTION|>--- conflicted
+++ resolved
@@ -3,6 +3,7 @@
 from typing import Dict, List
 
 import numpy as np
+
 import torch
 from datasets import Dataset, load_dataset
 from omegaconf import OmegaConf
@@ -54,21 +55,10 @@
         self.regression_loss = cfg.training.regression_loss
 
         # multilabel settings
-<<<<<<< HEAD
-        self.num_scores = cfg.data.num_scores
-
-        if self.num_scores > 1:
-            self.num_classes_per_score = torch.tensor(cfg.data.num_classes_per_score)
-            self.score_names = cfg.data.score_names
-        elif self.num_scores == 1:
-            self.num_classes_per_score = torch.tensor(cfg.model.num_labels).unsqueeze(0)
-        self.model.num_labels = self.num_scores * max(self.num_classes_per_score)
-=======
         self.num_regressor_outputs = cfg.data.num_regressor_outputs
 
         self.num_classes_per_output = torch.tensor(cfg.data.num_classes_per_output)
         self.output_names = cfg.data.output_names
->>>>>>> 2ea1e602
 
         if isinstance(self.model, BertForSequenceClassification):
             self.embedding_size = self.model.classifier.in_features
@@ -101,14 +91,11 @@
         else:
             raise NotImplementedError(f"Unsupported model type {type(self.model)}")
 
-<<<<<<< HEAD
         self.model.classifier = torch.nn.Sequential(
             torch.nn.Linear(self.embedding_size, self.model.num_labels, bias=True),
-            LogitMaskLayer(self.num_classes_per_score),
-        )
-
-=======
->>>>>>> 2ea1e602
+            LogitMaskLayer(self.num_classes_per_metric),
+        )
+
         # Tokenizer
         self.tokenizer = PreTrainedHFTokenizer(
             pretrained_model_name_or_path=cfg.tokenizer.pretrained_model_name_or_path,
@@ -183,21 +170,12 @@
         # Map both tokenization and label assignment
         def process_batch(batch):
             tokenized = self._tokenize(batch)
-<<<<<<< HEAD
-            if self.num_scores > 1:
-                labels = []
-                for item in batch[self.sample_label]:
-                    labels.append([item[k] for k in self.score_names])
-            else:
-                labels = batch[self.sample_label]
-=======
             labels = []
             for item in batch[self.sample_label]:
                 if self.regression_loss:
                     labels.append([float(item[k]) for k in self.output_names])
                 else:
                     labels.append([int(item[k]) for k in self.output_names])
->>>>>>> 2ea1e602
 
             return {**tokenized, "labels": labels}
 
@@ -215,9 +193,6 @@
         """
         return torch.nn.functional.cross_entropy(
             input["logits"],
-<<<<<<< HEAD
-            target.view(-1, self.num_scores),
-=======
             target.view(-1, self.num_regressor_outputs),
         )
 
@@ -234,7 +209,6 @@
         return torch.nn.functional.mse_loss(
             input["logits"],
             target.view(-1, self.num_regressor_outputs),
->>>>>>> 2ea1e602
         )
 
     @staticmethod
@@ -254,32 +228,15 @@
             # accuracy and F1 are not defined for float predictions
             preds = np.round(predictions)
             preds_raw = predictions
-
-<<<<<<< HEAD
-        if self.num_scores == 1:
-            return self._compute_metrics_for_single_score(labels=labels, preds=preds)
-        else:
-            # compute metrics for each score
+            # TODO: implement macro and micro average
             metric_dict = {}
             for i, score_name in enumerate(self.score_names):
-                metrics = self._compute_metrics_for_single_score(labels=labels[:, i], preds=preds[:, i])
+                metrics = self._compute_metrics_for_single_score(labels=labels[:, i], preds=preds[:, i], preds_raw=preds_raw[:, i])
                 metric_dict.update({
                     f"{score_name}_{metric}": metrics[metric]
                     for metric in metrics
                 })
             return metric_dict
-=======
-        # TODO: implement macro and micro average
-        metric_dict = {}
-        for i, name in enumerate(self.output_names):
-            accuracy = accuracy_score(labels[:, i], preds[:, i])
-            f1 = f1_score(labels[:, i], preds[:, i], average="weighted")
-
-            mse = mean_squared_error(labels[:, i], preds_raw[:, i])
-            mae = mean_absolute_error(labels[:, i], preds_raw[:, i])
-            metric_dict.update({f"{name}_accuracy": accuracy, f"{name}_f1": f1, f"{name}_mse": mse, f"{name}_mae": mae})
-        return metric_dict
->>>>>>> 2ea1e602
 
     @staticmethod
     def _compute_metrics_for_single_score(labels: np.ndarray, preds: np.ndarray) -> dict:
